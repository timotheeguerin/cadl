import { visualizer } from "rollup-plugin-visualizer";
import { definePlaygroundViteConfig } from "./src/build-utils/index.js";

const config = definePlaygroundViteConfig({
<<<<<<< HEAD
  defaultEmitter: "@cadl-lang/http-low-level",
  libraries: [
    "@cadl-lang/compiler",
    "@cadl-lang/rest",
    "@cadl-lang/openapi",
    "@cadl-lang/versioning",
    "@cadl-lang/openapi3",
    "@cadl-lang/http-low-level",
=======
  defaultEmitter: "@typespec/openapi3",
  libraries: [
    "@typespec/compiler",
    "@typespec/http",
    "@typespec/rest",
    "@typespec/openapi",
    "@typespec/versioning",
    "@typespec/openapi3",
    "@typespec/protobuf",
>>>>>>> 8925f8c7
  ],
  samples: {
    "API versioning": {
      fileName: "samples/versioning.tsp",
      preferredEmitter: "@typespec/openapi3",
    },
    "Discriminated unions": {
      fileName: "samples/unions.tsp",
      preferredEmitter: "@typespec/openapi3",
    },
    "HTTP service": { fileName: "samples/http.tsp", preferredEmitter: "@typespec/openapi3" },
    "REST framework": { fileName: "samples/rest.tsp", preferredEmitter: "@typespec/openapi3" },
    "Protobuf Kiosk": {
      fileName: "samples/kiosk.tsp",
      preferredEmitter: "@typespec/protobuf",
    },
  },
  enableSwaggerUI: true,
  links: {
    newIssue: `https://github.com/microsoft/typespec/issues/new`,
    documentation: "https://microsoft.github.io/typespec",
  },
});

config.plugins!.push(
  visualizer({
    filename: "temp/stats.html",
  }) as any
);

export default config;<|MERGE_RESOLUTION|>--- conflicted
+++ resolved
@@ -2,16 +2,6 @@
 import { definePlaygroundViteConfig } from "./src/build-utils/index.js";
 
 const config = definePlaygroundViteConfig({
-<<<<<<< HEAD
-  defaultEmitter: "@cadl-lang/http-low-level",
-  libraries: [
-    "@cadl-lang/compiler",
-    "@cadl-lang/rest",
-    "@cadl-lang/openapi",
-    "@cadl-lang/versioning",
-    "@cadl-lang/openapi3",
-    "@cadl-lang/http-low-level",
-=======
   defaultEmitter: "@typespec/openapi3",
   libraries: [
     "@typespec/compiler",
@@ -21,7 +11,6 @@
     "@typespec/versioning",
     "@typespec/openapi3",
     "@typespec/protobuf",
->>>>>>> 8925f8c7
   ],
   samples: {
     "API versioning": {
