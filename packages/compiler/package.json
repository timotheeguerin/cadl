--- conflicted
+++ resolved
@@ -121,12 +121,8 @@
     "@types/babel__code-frame": "~7.0.6",
     "@types/libnpmexec": "^2.0.4",
     "@types/mustache": "~4.2.5",
-<<<<<<< HEAD
     "@types/node": "~22.10.7",
     "@types/npmcli__arborist": "^6.3.0",
-=======
-    "@types/node": "~22.10.10",
->>>>>>> d3780657
     "@types/prompts": "~2.4.9",
     "@types/semver": "^7.5.8",
     "@types/yargs": "~17.0.33",
