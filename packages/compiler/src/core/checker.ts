import { $docFromComment, getIndexer, isArrayModelType } from "../lib/decorators.js";
import { MultiKeyMap, Mutable, createRekeyableMap, isArray, mutate } from "../utils/misc.js";
import { createSymbol, createSymbolTable } from "./binder.js";
import { createChangeIdentifierCodeFix } from "./compiler-code-fixes/change-identifier.codefix.js";
import { createModelToLiteralCodeFix } from "./compiler-code-fixes/model-to-literal.codefix.js";
import { createTupleToLiteralCodeFix } from "./compiler-code-fixes/tuple-to-literal.codefix.js";
import { getDeprecationDetails, markDeprecated } from "./deprecation.js";
import { ProjectionError, compilerAssert, reportDeprecated } from "./diagnostics.js";
import { validateInheritanceDiscriminatedUnions } from "./helpers/discriminator-utils.js";
import {
  TypeNameOptions,
  getEntityName,
  getNamespaceFullName,
  getTypeName,
  stringTemplateToString,
} from "./helpers/index.js";
import { marshallTypeForJSWithLegacyCast } from "./js-marshaller.js";
import { createDiagnostic } from "./messages.js";
import { Numeric } from "./numeric.js";
import {
  exprIsBareIdentifier,
  getIdentifierContext,
  hasParseError,
  visitChildren,
} from "./parser.js";
import { Program, ProjectedProgram } from "./program.js";
import { createProjectionMembers } from "./projection-members.js";
import {
  getFullyQualifiedSymbolName,
  getParentTemplateNode,
  isErrorType,
  isNeverType,
  isTemplateInstance,
  isType,
  isUnknownType,
  isValue,
  isVoidType,
} from "./type-utils.js";
import {
  AliasStatementNode,
  ArrayExpressionNode,
  ArrayModelType,
  ArrayValue,
  AugmentDecoratorStatementNode,
  BooleanLiteral,
  BooleanLiteralNode,
  BooleanValue,
  CallExpressionNode,
  CodeFix,
  ConstStatementNode,
  DecoratedType,
  Decorator,
  DecoratorApplication,
  DecoratorArgument,
  DecoratorContext,
  DecoratorDeclarationStatementNode,
  DecoratorExpressionNode,
  Diagnostic,
  DiagnosticTarget,
  DocContent,
  Entity,
  Enum,
  EnumMember,
  EnumMemberNode,
  EnumStatementNode,
  EnumValue,
  ErrorType,
  Expression,
  FunctionDeclarationStatementNode,
  FunctionParameter,
  FunctionParameterNode,
  FunctionType,
  IdentifierKind,
  IdentifierNode,
  Interface,
  InterfaceStatementNode,
  IntersectionExpressionNode,
  IntrinsicScalarName,
  JsNamespaceDeclarationNode,
  JsSourceFileNode,
  LiteralNode,
  LiteralType,
  MemberContainerNode,
  MemberContainerType,
  MemberExpressionNode,
  MemberNode,
  MemberType,
  Model,
  ModelExpressionNode,
  ModelIndexer,
  ModelProperty,
  ModelPropertyNode,
  ModelStatementNode,
  ModifierFlags,
  Namespace,
  NamespaceStatementNode,
  NeverType,
  Node,
  NodeFlags,
  NullType,
  NullValue,
  NumericLiteral,
  NumericLiteralNode,
  NumericValue,
  ObjectLiteralNode,
  ObjectValue,
  ObjectValuePropertyDescriptor,
  Operation,
  OperationStatementNode,
  ParamConstraintUnion,
  Projection,
  ProjectionArithmeticExpressionNode,
  ProjectionBlockExpressionNode,
  ProjectionCallExpressionNode,
  ProjectionDecoratorReferenceExpressionNode,
  ProjectionEqualityExpressionNode,
  ProjectionExpression,
  ProjectionExpressionStatementNode,
  ProjectionIfExpressionNode,
  ProjectionLambdaExpressionNode,
  ProjectionMemberExpressionNode,
  ProjectionModelExpressionNode,
  ProjectionModelPropertyNode,
  ProjectionModelSpreadPropertyNode,
  ProjectionNode,
  ProjectionRelationalExpressionNode,
  ProjectionStatementItem,
  ProjectionStatementNode,
  ProjectionUnaryExpressionNode,
  ReturnExpressionNode,
  ReturnRecord,
  Scalar,
  ScalarConstructor,
  ScalarConstructorNode,
  ScalarStatementNode,
  ScalarValue,
  StdTypeName,
  StdTypes,
  StringLiteral,
  StringLiteralNode,
  StringTemplate,
  StringTemplateExpressionNode,
  StringTemplateHeadNode,
  StringTemplateMiddleNode,
  StringTemplateSpan,
  StringTemplateSpanLiteral,
  StringTemplateSpanValue,
  StringTemplateTailNode,
  StringValue,
  Sym,
  SymbolFlags,
  SymbolLinks,
  SymbolTable,
  SyntaxKind,
  TemplateArgumentNode,
  TemplateDeclarationNode,
  TemplateParameter,
  TemplateParameterDeclarationNode,
  TemplateableNode,
  TemplatedType,
  Tuple,
  TupleExpressionNode,
  TupleLiteralNode,
  Type,
  TypeInstantiationMap,
  TypeMapper,
  TypeOrReturnRecord,
  TypeReferenceNode,
  TypeSpecScriptNode,
  Union,
  UnionExpressionNode,
  UnionStatementNode,
  UnionVariant,
  UnionVariantNode,
  UnknownType,
  Value,
  ValueOfExpressionNode,
  ValueType,
  VoidType,
} from "./types.js";

export type CreateTypeProps = Omit<Type, "isFinished" | keyof TypePrototype>;

export interface Checker {
  typePrototype: TypePrototype;

  getTypeForNode(node: Node): Type;
  setUsingsForFile(file: TypeSpecScriptNode): void;
  checkProgram(): void;
  checkSourceFile(file: TypeSpecScriptNode): void;
  getGlobalNamespaceType(): Namespace;
  getGlobalNamespaceNode(): NamespaceStatementNode;
  getMergedSymbol(sym: Sym | undefined): Sym | undefined;
  mergeSourceFile(file: TypeSpecScriptNode | JsSourceFileNode): void;
  getLiteralType(node: StringLiteralNode): StringLiteral;
  getLiteralType(node: NumericLiteralNode): NumericLiteral;
  getLiteralType(node: BooleanLiteralNode): BooleanLiteral;
  getLiteralType(node: LiteralNode): LiteralType;

  /**
   * @deprecated use `import { getTypeName } from "@typespec/compiler";`
   */
  getTypeName(type: Type, options?: TypeNameOptions): string;

  /**
   * @deprecated use `import { getNamespaceFullName } from "@typespec/compiler";`
   */
  getNamespaceString(type: Namespace | undefined, options?: TypeNameOptions): string;
  cloneType<T extends Type>(type: T, additionalProps?: { [P in keyof T]?: T[P] }): T;
  evalProjection(node: ProjectionNode, target: Type, args: Type[]): Type;
  project(
    target: Type,
    projection: ProjectionNode,
    args?: (Type | string | number | boolean)[]
  ): Type;
  resolveIdentifier(node: IdentifierNode): Sym | undefined;
  resolveCompletions(node: IdentifierNode): Map<string, TypeSpecCompletionItem>;
  createType<T extends Type extends any ? CreateTypeProps : never>(
    typeDef: T
  ): T & TypePrototype & { isFinished: boolean };
  createAndFinishType<T extends Type extends any ? CreateTypeProps : never>(
    typeDef: T
  ): T & TypePrototype;
  finishType<T extends Type>(typeDef: T): T;
  createFunctionType(fn: (...args: Type[]) => Type): FunctionType;
  createLiteralType(value: string, node?: StringLiteralNode): StringLiteral;
  createLiteralType(value: number, node?: NumericLiteralNode): NumericLiteral;
  createLiteralType(value: boolean, node?: BooleanLiteralNode): BooleanLiteral;
  createLiteralType(
    value: string | number | boolean,
    node?: StringLiteralNode | NumericLiteralNode | BooleanLiteralNode
  ): StringLiteral | NumericLiteral | BooleanLiteral;
  createLiteralType(
    value: string | number | boolean,
    node?: StringLiteralNode | NumericLiteralNode | BooleanLiteralNode
  ): StringLiteral | NumericLiteral | BooleanLiteral;

  /**
   * Check if the source type can be assigned to the target type.
   * @param source Source type, should be assignable to the target.
   * @param target Target type
   * @param diagnosticTarget Target for the diagnostic, unless something better can be inferred.
   * @returns [related, list of diagnostics]
   */
  isTypeAssignableTo(
    source: Entity,
    target: Entity,
    diagnosticTarget: DiagnosticTarget
  ): [boolean, readonly Diagnostic[]];

  /**
   * Check if the given type is one of the built-in standard TypeSpec Types.
   * @param type Type to check
   * @param stdType If provided check is that standard type
   */
  isStdType(
    type: Scalar,
    stdType?: IntrinsicScalarName
  ): type is Scalar & { name: IntrinsicScalarName };
  isStdType(type: Type, stdType?: StdTypeName): type is Type & { name: StdTypeName };

  /**
   * Std type
   * @param name Name
   */
  getStdType<T extends keyof StdTypes>(name: T): StdTypes[T];

  /**
   * Check and resolve a type for the given type reference node.
   * @param node Node.
   * @returns Resolved type and diagnostics if there was an error.
   */
  resolveTypeReference(node: TypeReferenceNode): [Type | undefined, readonly Diagnostic[]];

  /** @internal */
  getValueForNode(node: Node): Value | null;

  errorType: ErrorType;
  voidType: VoidType;
  neverType: NeverType;
  anyType: UnknownType;
}

interface TypePrototype {
  projections: ProjectionStatementNode[];
  projectionsByName(name: string): ProjectionStatementNode[];
}

/** @deprecated Use TypeSpecCompletionItem */
export type CadlCompletionItem = TypeSpecCompletionItem;

export interface TypeSpecCompletionItem {
  sym: Sym;

  /**
   *  Optional label if different from the text to complete.
   */
  label?: string;

  /**
   * Optional text to be appended to the completion if accepted.
   */
  suffix?: string;
}

/**
 * Maps type arguments to type instantiation.
 */
const TypeInstantiationMap = class
  extends MultiKeyMap<readonly Type[], Type>
  implements TypeInstantiationMap {};

type ReflectionTypeName = keyof typeof ReflectionNameToKind;

let currentSymbolId = 0;

export function createChecker(program: Program): Checker {
  const stdTypes: Partial<StdTypes> = {};
  const symbolLinks = new Map<number, SymbolLinks>();
  const mergedSymbols = new Map<Sym, Sym>();
  const augmentDecoratorsForSym = new Map<Sym, AugmentDecoratorStatementNode[]>();
  const augmentedSymbolTables = new Map<SymbolTable, SymbolTable>();
  const referenceSymCache = new WeakMap<
    TypeReferenceNode | MemberExpressionNode | IdentifierNode,
    Sym | undefined
  >();
  let onCheckerDiagnostic: (diagnostic: Diagnostic) => void = (x: Diagnostic) => {
    program.reportDiagnostic(x);
  };

  const typePrototype: TypePrototype = {
    get projections(): ProjectionStatementNode[] {
      return (projectionsByTypeKind.get((this as Type).kind) || []).concat(
        projectionsByType.get(this as Type) || []
      );
    },
    projectionsByName(name: string): ProjectionStatementNode[] {
      return this.projections.filter((p) => p.id.sv === name);
    },
  };
  const globalNamespaceNode = createGlobalNamespaceNode();
  const globalNamespaceType = createGlobalNamespaceType();

  // Caches the deprecation test of nodes in the program
  const nodeDeprecationMap = new Map<Node, boolean>();

  const errorType: ErrorType = createType({ kind: "Intrinsic", name: "ErrorType" });
  const voidType = createType({ kind: "Intrinsic", name: "void" } as const);
  const neverType = createType({ kind: "Intrinsic", name: "never" } as const);
  const unknownType = createType({ kind: "Intrinsic", name: "unknown" } as const);
  const nullType = createType({ kind: "Intrinsic", name: "null" } as const);
  const nullSym = createSymbol(undefined, "null", SymbolFlags.None);

  const projectionsByTypeKind = new Map<Type["kind"], ProjectionStatementNode[]>([
    ["Model", []],
    ["ModelProperty", []],
    ["Scalar", []],
    ["Union", []],
    ["UnionVariant", []],
    ["Operation", []],
    ["Interface", []],
    ["Enum", []],
    ["EnumMember", []],
  ]);
  const projectionsByType = new Map<Type, ProjectionStatementNode[]>();
  // whether we've checked this specific projection statement before
  // and added it to the various projection maps.
  const processedProjections = new Set<ProjectionStatementNode>();

  // interpreter state
  let currentProjectionDirection: "to" | "from" | "pre_to" | "pre_from" | undefined;
  /**
   * Set keeping track of node pending type resolution.
   * Key is the SymId of a node. It can be retrieved with getNodeSymId(node)
   */
  const pendingResolutions = new PendingResolutions();

  for (const file of program.jsSourceFiles.values()) {
    mergeSourceFile(file);
  }

  for (const file of program.sourceFiles.values()) {
    mergeSourceFile(file);
  }

  const typespecNamespaceBinding = globalNamespaceNode.symbol.exports!.get("TypeSpec");
  if (typespecNamespaceBinding) {
    // the TypeSpec namespace binding will be absent if we've passed
    // the no-std-lib option.
    // the first declaration here is the JS file for the TypeSpec script.
    initializeTypeSpecIntrinsics();
    for (const file of program.sourceFiles.values()) {
      addUsingSymbols(typespecNamespaceBinding.exports!, file.locals);
    }
  }

  for (const file of program.sourceFiles.values()) {
    setUsingsForFile(file);
  }
  let evalContext: EvalContext | undefined = undefined;

  const checker: Checker = {
    getTypeForNode,
    checkProgram,
    checkSourceFile,
    getLiteralType,
    getTypeName,
    getNamespaceString: getNamespaceFullName,
    getGlobalNamespaceType,
    getGlobalNamespaceNode,
    setUsingsForFile,
    getMergedSymbol,
    mergeSourceFile,
    cloneType,
    resolveIdentifier,
    resolveCompletions,
    evalProjection,
    project,
    neverType,
    errorType,
    anyType: unknownType,
    voidType,
    typePrototype,
    createType,
    createAndFinishType,
    createFunctionType,
    createLiteralType,
    finishType,
    isTypeAssignableTo,
    isStdType,
    getStdType,
    resolveTypeReference,
    getValueForNode,
  };

  const projectionMembers = createProjectionMembers(checker);
  return checker;

  function reportCheckerDiagnostic(diagnostic: Diagnostic) {
    onCheckerDiagnostic(diagnostic);
  }
  function reportCheckerDiagnostics(diagnostics: readonly Diagnostic[]) {
    diagnostics.forEach((x) => reportCheckerDiagnostic(x));
  }

  function initializeTypeSpecIntrinsics() {
    // a utility function to log strings or numbers
    mutate(typespecNamespaceBinding!.exports)!.set("log", {
      flags: SymbolFlags.Function,
      name: "log",
      value(p: Program, ...strs: string[]): Type {
        program.trace("projection.log", strs.join(" "));
        return voidType;
      },
      declarations: [],
    });

    // Until we have an `unit` type for `null`
    mutate(typespecNamespaceBinding!.exports).set("null", nullSym);
    mutate(nullSym).type = nullType;
    getSymbolLinks(nullSym).type = nullType;
  }

  function getStdType<T extends keyof StdTypes>(name: T): StdTypes[T] {
    const type = stdTypes[name];
    if (type !== undefined) {
      return type as any;
    }

    const sym = typespecNamespaceBinding?.exports?.get(name);
    if (sym && sym.flags & SymbolFlags.Model) {
      checkModelStatement(sym!.declarations[0] as any, undefined);
    } else {
      checkScalar(sym!.declarations[0] as any, undefined);
    }

    const loadedType = stdTypes[name];
    compilerAssert(
      loadedType,
      `TypeSpec std type "${name}" should have been initalized before using array syntax.`
    );
    return loadedType as any;
  }

  function mergeSourceFile(file: TypeSpecScriptNode | JsSourceFileNode) {
    mergeSymbolTable(file.symbol.exports!, mutate(globalNamespaceNode.symbol.exports!));
  }

  function setUsingsForFile(file: TypeSpecScriptNode) {
    const usedUsing = new Set<Sym>();

    for (const using of file.usings) {
      const parentNs = using.parent!;
      const sym = resolveTypeReferenceSym(using.name, undefined);
      if (!sym) {
        continue;
      }

      if (!(sym.flags & SymbolFlags.Namespace)) {
        reportCheckerDiagnostic(createDiagnostic({ code: "using-invalid-ref", target: using }));
        continue;
      }

      const namespaceSym = getMergedSymbol(sym)!;

      if (usedUsing.has(namespaceSym)) {
        reportCheckerDiagnostic(
          createDiagnostic({
            code: "duplicate-using",
            format: { usingName: memberExpressionToString(using.name) },
            target: using,
          })
        );
        continue;
      }
      usedUsing.add(namespaceSym);
      addUsingSymbols(sym.exports!, parentNs.locals!);
    }
  }

  function applyAugmentDecorators(node: TypeSpecScriptNode | NamespaceStatementNode) {
    if (!node.statements || !isArray(node.statements)) {
      return;
    }

    const augmentDecorators = node.statements.filter(
      (x): x is AugmentDecoratorStatementNode => x.kind === SyntaxKind.AugmentDecoratorStatement
    );

    for (const decNode of augmentDecorators) {
      const ref = resolveTypeReferenceSym(decNode.targetType, undefined);
      if (ref) {
        let args: readonly TemplateArgumentNode[] = [];
        if (ref.declarations[0].kind === SyntaxKind.AliasStatement) {
          const aliasNode = ref.declarations[0] as AliasStatementNode;
          if (aliasNode.value.kind === SyntaxKind.TypeReference) {
            args = aliasNode.value.arguments;
          }
        } else {
          args = decNode.targetType.arguments;
        }
        if (ref.flags & SymbolFlags.Namespace) {
          const links = getSymbolLinks(getMergedSymbol(ref));
          const type: Type & DecoratedType = links.type! as any;
          const decApp = checkDecorator(type, decNode, undefined);
          if (decApp) {
            type.decorators.push(decApp);
            applyDecoratorToType(program, decApp, type);
          }
        } else if (args.length > 0 || ref.flags & SymbolFlags.LateBound) {
          reportCheckerDiagnostic(
            createDiagnostic({
              code: "augment-decorator-target",
              messageId: "noInstance",
              target: decNode.target,
            })
          );
        } else {
          let list = augmentDecoratorsForSym.get(ref);
          if (list === undefined) {
            list = [];
            augmentDecoratorsForSym.set(ref, list);
          }
          list.unshift(decNode);
        }
      }
    }
  }

  function addUsingSymbols(source: SymbolTable, destination: SymbolTable): void {
    const augmented = getOrCreateAugmentedSymbolTable(destination);
    for (const symbolSource of source.values()) {
      const sym: Sym = {
        flags: SymbolFlags.Using,
        declarations: [],
        name: symbolSource.name,
        symbolSource: symbolSource,
      };
      augmented.set(sym.name, sym);
    }
  }

  /**
   * We cannot inject symbols into the symbol tables hanging off syntax tree nodes as
   * syntax tree nodes can be shared by other programs. This is called as a copy-on-write
   * to inject using and late-bound symbols, and then we use the copy when resolving
   * in the table.
   */
  function getOrCreateAugmentedSymbolTable(table: SymbolTable): Mutable<SymbolTable> {
    let augmented = augmentedSymbolTables.get(table);
    if (!augmented) {
      augmented = createSymbolTable(table);
      augmentedSymbolTables.set(table, augmented);
    }
    return mutate(augmented);
  }

  /**
   * Create the link for the given type to the symbol links.
   * If currently instantiating a template it will link to the instantiations.
   * Else will link to the declaredType.
   * @param links Symbol link
   * @param type Type
   * @param mapper Type mapper if in an template instantiation
   */
  function linkType(links: SymbolLinks, type: Type, mapper: TypeMapper | undefined) {
    if (mapper === undefined) {
      links.declaredType = type;
      links.instantiations = new TypeInstantiationMap();
    } else if (links.instantiations) {
      links.instantiations.set(mapper.args, type);
    }
  }

  function linkMemberType(links: SymbolLinks, type: Type, mapper: TypeMapper | undefined) {
    if (mapper === undefined) {
      links.declaredType = type;
    }
  }

  /**
   * Check a member symbol.
   * @param sym Symbol binding a member node.
   * @param mapper Type mapper.
   * @returns Checked type for the given member symbol.
   */
  function checkMemberSym(sym: Sym, mapper: TypeMapper | undefined): Type {
    const symbolLinks = getSymbolLinks(sym);
    const memberContainer = getTypeForNode(sym.parent!.declarations[0], mapper);
    const type = symbolLinks.declaredType ?? symbolLinks.type;
    if (type) {
      return type;
    } else {
      return checkMember(
        sym.declarations[0] as MemberNode,
        mapper,
        memberContainer as MemberContainerType
      )!;
    }
  }

  /**
   * Check a member node
   * @param node Member node to check
   * @param mapper Type mapper
   * @param containerType Member node container type(Interface, Model, Union, etc.)
   * @returns Checked member
   */
  function checkMember(
    node: MemberNode,
    mapper: TypeMapper | undefined,
    containerType: MemberContainerType
  ): Type {
    switch (node.kind) {
      case SyntaxKind.ModelProperty:
        return checkModelProperty(node, mapper);
      case SyntaxKind.EnumMember:
        return checkEnumMember(node, mapper, containerType as Enum);
      case SyntaxKind.OperationStatement:
        return checkOperation(node, mapper, containerType as Interface);
      case SyntaxKind.UnionVariant:
        return checkUnionVariant(node, mapper);
      case SyntaxKind.ScalarConstructor:
        return checkScalarConstructor(node, mapper, containerType as Scalar);
    }
  }

  function getTypeForNode(node: Node, mapper?: TypeMapper): Type {
    const typeOrValue = getTypeOrValueForNode(node, mapper, undefined);
    if (typeOrValue === null) {
      return errorType;
    }
    if (isValue(typeOrValue)) {
      reportCheckerDiagnostic(
        createDiagnostic({
          code: "value-in-type",
          target: node,
        })
      );
      return errorType;
    }
    return typeOrValue;
  }

  function getValueForNode(
    node: Node,
    mapper?: TypeMapper,
    constraint?: CheckValueConstraint
  ): Value | null {
    let entity = getTypeOrValueForNodeInternal(node, mapper, constraint);
    if (entity === null || isValue(entity)) {
      return entity;
    }
    entity = tryUsingValueOfType(entity, constraint, node);
    if (entity === null || isValue(entity)) {
      return entity;
    }
    reportCheckerDiagnostic(
      createDiagnostic({
        code: "expect-value",
        format: { name: getTypeName(entity) },
        target: node,
      })
    );
    return null;
  }

  function tryUsingValueOfType(
    type: Type,
    constraint: CheckValueConstraint | undefined,
    node: Node
  ): Type | Value | null {
    switch (type.kind) {
      case "String":
      case "StringTemplate":
        return checkStringValue(type, constraint, node);
      case "Number":
        return checkNumericValue(type, constraint, node);
      case "Boolean":
        return checkBooleanValue(type, constraint, node);
      case "EnumMember":
        return checkEnumValue(type, constraint, node);
      case "Intrinsic":
        switch (type.name) {
          case "null":
            return checkNullValue(type as any, constraint, node);
        }
        return type;
      default:
        return type;
    }
  }

  interface CheckConstraint {
    kind: "argument" | "assignment";
    constraint: Type | ValueType | ParamConstraintUnion;
  }
  interface CheckValueConstraint {
    kind: "argument" | "assignment";
    type: Type;
  }
  /**
   * Gets a type or value depending on the node and current constraint.
   * For nodes that can be both type or values(e.g. string), the value will be returned if the constraint expect a value of that type even if the constrain also allows the type.
   * This means that if the constraint is `string | valueof string` passing `"abc"` will send the value `"abc"` and not the type `"abc"`.
   */
  function getTypeOrValueForNode(
    node: Node,
    mapper?: TypeMapper,
    constraint?: CheckConstraint | undefined
  ): Type | Value | null {
    const valueConstraint = extractValueOfConstraints(constraint);
    const entity = getTypeOrValueForNodeInternal(node, mapper, valueConstraint);
    if (entity === null || isValue(entity)) {
      return entity;
    }

    if (valueConstraint) {
      return tryUsingValueOfType(entity, valueConstraint, node);
    }

    return entity;
  }

  /** Extact the type constraint a value should match. */
  function extractValueOfConstraints(
    constraint: CheckConstraint | undefined
  ): CheckValueConstraint | undefined {
    if (constraint === undefined || isType(constraint.constraint)) {
      return undefined;
    }
    if (constraint.constraint.kind === "Value") {
      return { kind: constraint.kind, type: constraint.constraint.target };
    } else {
      const valueOfOptions = constraint.constraint.options
        .filter((x): x is ValueType => x.kind === "Value")
        .map((x) => x.target);
      return { kind: constraint.kind, type: createUnion(valueOfOptions) };
    }
  }

  /** Do not call to be used inside getTypeOrValueForNode */
  function getTypeOrValueForNodeInternal(
    node: Node,
    mapper?: TypeMapper,
    valueConstraint?: CheckValueConstraint | undefined
  ): Type | Value | null {
    switch (node.kind) {
      case SyntaxKind.ModelExpression:
        return checkModel(node, mapper);
      case SyntaxKind.ModelStatement:
        return checkModel(node, mapper);
      case SyntaxKind.ModelProperty:
        return checkModelProperty(node, mapper);
      case SyntaxKind.ScalarStatement:
        return checkScalar(node, mapper);
      case SyntaxKind.AliasStatement:
        return checkAlias(node, mapper);
      case SyntaxKind.EnumStatement:
        return checkEnum(node, mapper);
      case SyntaxKind.EnumMember:
        return checkEnumMember(node, mapper);
      case SyntaxKind.InterfaceStatement:
        return checkInterface(node, mapper);
      case SyntaxKind.UnionStatement:
        return checkUnion(node, mapper);
      case SyntaxKind.UnionVariant:
        return checkUnionVariant(node, mapper);
      case SyntaxKind.NamespaceStatement:
      case SyntaxKind.JsNamespaceDeclaration:
        return checkNamespace(node);
      case SyntaxKind.OperationStatement:
        return checkOperation(node, mapper);
      case SyntaxKind.NumericLiteral:
        return checkNumericLiteral(node);
      case SyntaxKind.BooleanLiteral:
        return checkBooleanLiteral(node);
      case SyntaxKind.StringLiteral:
        return checkStringLiteral(node);
      case SyntaxKind.TupleExpression:
        return checkTupleExpression(node, mapper);
      case SyntaxKind.StringTemplateExpression:
        return checkStringTemplateExpresion(node, mapper);
      case SyntaxKind.ArrayExpression:
        return checkArrayExpression(node, mapper);
      case SyntaxKind.UnionExpression:
        return checkUnionExpression(node, mapper);
      case SyntaxKind.IntersectionExpression:
        return checkIntersectionExpression(node, mapper);
      case SyntaxKind.DecoratorDeclarationStatement:
        return checkDecoratorDeclaration(node, mapper);
      case SyntaxKind.FunctionDeclarationStatement:
        return checkFunctionDeclaration(node, mapper);
      case SyntaxKind.TypeReference:
        return checkTypeOrValueReference(node, mapper);
      case SyntaxKind.TemplateArgument:
        return checkTemplateArgument(node, mapper);
      case SyntaxKind.TemplateParameterDeclaration:
        return checkTemplateParameterDeclaration(node, mapper);
      case SyntaxKind.ProjectionStatement:
        return checkProjectionDeclaration(node);
      case SyntaxKind.VoidKeyword:
        return voidType;
      case SyntaxKind.NeverKeyword:
        return neverType;
      case SyntaxKind.UnknownKeyword:
        return unknownType;
      case SyntaxKind.ObjectLiteral:
        return checkObjectValue(node, mapper, valueConstraint);
      case SyntaxKind.TupleLiteral:
        return checkArrayValue(node, mapper, valueConstraint);
      case SyntaxKind.ConstStatement:
        return checkConst(node);
      case SyntaxKind.CallExpression:
        return checkCallExpression(node, mapper);
      default:
        return errorType;
    }
  }

  /**
   * Return a fully qualified id of node
   */
  function getNodeSymId(
    node:
      | ModelStatementNode
      | ScalarStatementNode
      | AliasStatementNode
      | ConstStatementNode
      | InterfaceStatementNode
      | OperationStatementNode
      | TemplateParameterDeclarationNode
      | UnionStatementNode
  ): number {
    const symbol =
      node.kind === SyntaxKind.OperationStatement &&
      node.parent?.kind === SyntaxKind.InterfaceStatement
        ? getSymbolForMember(node)
        : node.symbol;
    // eslint-disable-next-line @typescript-eslint/no-non-null-asserted-optional-chain
    return symbol?.id!;
  }

  /**
   * Check if the given namespace is the standard library `TypeSpec` namespace.
   */
  function isTypeSpecNamespace(
    namespace: Namespace
  ): namespace is Namespace & { name: "TypeSpec"; namespace: Namespace } {
    return (
      namespace.name === "TypeSpec" &&
      (namespace.namespace === globalNamespaceType ||
        namespace.namespace?.projectionBase === globalNamespaceType)
    );
  }

  /**
   * Check if the given type is defined right in the TypeSpec namespace.
   */
  function isInTypeSpecNamespace(type: Type & { namespace?: Namespace }): boolean {
    return Boolean(type.namespace && isTypeSpecNamespace(type.namespace));
  }

  function checkTemplateParameterDeclaration(
    node: TemplateParameterDeclarationNode,
    mapper: undefined
  ): TemplateParameter;
  function checkTemplateParameterDeclaration(
    node: TemplateParameterDeclarationNode,
    mapper: TypeMapper
  ): Type | Value;
  function checkTemplateParameterDeclaration(
    node: TemplateParameterDeclarationNode,
    mapper: TypeMapper | undefined
  ): Type | Value;
  function checkTemplateParameterDeclaration(
    node: TemplateParameterDeclarationNode,
    mapper: TypeMapper | undefined
  ): Type | Value {
    const parentNode = node.parent!;
    const grandParentNode = parentNode.parent;
    const links = getSymbolLinks(node.symbol);

    if (pendingResolutions.has(getNodeSymId(node), ResolutionKind.Constraint)) {
      if (mapper === undefined) {
        reportCheckerDiagnostic(
          createDiagnostic({
            code: "circular-constraint",
            format: { typeName: node.id.sv },
            target: node.constraint!,
          })
        );
      }
      return errorType;
    }

    let type: TemplateParameter | undefined = links.declaredType as TemplateParameter;
    if (type === undefined) {
      if (grandParentNode) {
        if (grandParentNode.locals?.has(node.id.sv)) {
          reportCheckerDiagnostic(
            createDiagnostic({
              code: "shadow",
              format: { name: node.id.sv },
              target: node,
            })
          );
        }
      }
      const index = parentNode.templateParameters.findIndex((v) => v === node);
      type = links.declaredType = createAndFinishType({
        kind: "TemplateParameter",
        node: node,
      });

      if (node.constraint) {
        pendingResolutions.start(getNodeSymId(node), ResolutionKind.Constraint);
        type.constraint = getParamConstraintEntityForNode(node.constraint);
        pendingResolutions.finish(getNodeSymId(node), ResolutionKind.Constraint);
      }
      if (node.default) {
        type.default = checkTemplateParameterDefault(
          node.default,
          parentNode.templateParameters,
          index,
          type.constraint
        );
      }
    }

    return mapper ? mapper.getMappedType(type) : type;
  }

  function getResolvedTypeParameterDefault(
    declaredType: TemplateParameter,
    node: TemplateParameterDeclarationNode,
    mapper: TypeMapper
  ): Type | undefined {
    if (declaredType.default === undefined) {
      return undefined;
    }
    if (isType(declaredType.default) && isErrorType(declaredType.default)) {
      return declaredType.default;
    }

    return getTypeForNode(node.default!, mapper);
  }

  function checkTemplateParameterDefault(
    nodeDefault: Expression,
    templateParameters: readonly TemplateParameterDeclarationNode[],
    index: number,
    constraint: Entity | undefined
  ): Type | Value {
    function visit(node: Node) {
      const type = getTypeOrValueForNode(node);
      let hasError = false;
      if (type !== null && "kind" in type && type.kind === "TemplateParameter") {
        for (let i = index; i < templateParameters.length; i++) {
          if (type.node.symbol === templateParameters[i].symbol) {
            reportCheckerDiagnostic(
              createDiagnostic({ code: "invalid-template-default", target: node })
            );
            return undefined;
          }
        }
        return type;
      }

      visitChildren(node, (x) => {
        const visited = visit(x);
        if (visited === undefined) {
          hasError = true;
        }
      });

      return hasError ? undefined : type;
    }
    const type = visit(nodeDefault) ?? errorType;

    if (!("kind" in type && isErrorType(type)) && constraint) {
      checkTypeAssignable(type, constraint, nodeDefault);
    }
    return type;
  }

  /**
   * Check and resolve a type for the given type reference node.
   * @param node Node.
   * @param mapper Type mapper for template instantiation context.
   * @param instantiateTemplate If templated type should be instantiated if they haven't yet.
   * @returns Resolved type.
   */
  function checkTypeReference(
    node: TypeReferenceNode | MemberExpressionNode | IdentifierNode,
    mapper: TypeMapper | undefined,
    instantiateTemplate = true
  ): Type {
    const sym = resolveTypeReferenceSym(node, mapper);
    if (!sym) {
      return errorType;
    }

    const type = checkTypeReferenceSymbol(sym, node, mapper, instantiateTemplate);
    return type;
  }

  /**
   * Check and resolve a type for the given type reference node.
   * @param node Node.
   * @param mapper Type mapper for template instantiation context.
   * @param instantiateTemplate If templated type should be instantiated if they haven't yet.
   * @returns Resolved type.
   */
  function checkTypeOrValueReference(
    node: TypeReferenceNode | MemberExpressionNode | IdentifierNode,
    mapper: TypeMapper | undefined,
    instantiateTemplate = true
  ): Type | Value {
    const sym = resolveTypeReferenceSym(node, mapper);
    if (!sym) {
      return errorType;
    }

    return checkTypeOrValueReferenceSymbol(sym, node, mapper, instantiateTemplate) ?? errorType;
  }

  function checkTemplateArgument(
    node: TemplateArgumentNode,
    mapper: TypeMapper | undefined
  ): Type | Value | null {
    return getTypeOrValueForNode(node.argument, mapper);
  }

  function resolveTypeReference(
    node: TypeReferenceNode
  ): [Type | undefined, readonly Diagnostic[]] {
    const oldDiagnosticHook = onCheckerDiagnostic;
    const diagnostics: Diagnostic[] = [];
    onCheckerDiagnostic = (x: Diagnostic) => diagnostics.push(x);
    const type = checkTypeReference(node, undefined, false);
    onCheckerDiagnostic = oldDiagnosticHook;
    return [type === errorType ? undefined : type, diagnostics];
  }

  function copyDeprecation(sourceType: Type, destType: Type): void {
    const deprecationDetails = getDeprecationDetails(program, sourceType);
    if (deprecationDetails) {
      markDeprecated(program, destType, deprecationDetails);
    }
  }

  function checkDeprecated(type: Type, node: Node | undefined, target: DiagnosticTarget) {
    if (node) {
      const deprecationDetails = getDeprecationDetails(program, node);
      if (deprecationDetails) {
        reportDeprecation(program, target, deprecationDetails.message, reportCheckerDiagnostic);
        return;
      }
    }

    const deprecationDetails = getDeprecationDetails(program, type);
    if (deprecationDetails) {
      reportDeprecation(program, target, deprecationDetails.message, reportCheckerDiagnostic);
    }
  }

  function isTypeReferenceContextDeprecated(node: Node): boolean {
    function checkDeprecatedNode(node: Node) {
      // Perform a simple check if the parent node is deprecated.  We do this
      // out of band because `checkDirectives` usually gets called on the parent
      // type after child types have already been checked (including their
      // deprecations).
      if (!nodeDeprecationMap.has(node)) {
        nodeDeprecationMap.set(
          node,
          (node.directives ?? []).findIndex((d) => d.target.sv === "deprecated") >= 0
        );
      }

      return nodeDeprecationMap.get(node)!;
    }

    // Walk the parent hierarchy up to a node which might have a
    // deprecation which would mitigate the deprecation warning of the original
    // type reference. This is done to prevent multiple deprecation notices from
    // being raised when a parent context is already being deprecated.
    switch (node.kind) {
      case SyntaxKind.ModelStatement:
        return checkDeprecatedNode(node);
      case SyntaxKind.OperationStatement:
        return (
          checkDeprecatedNode(node) ||
          (node.parent!.kind === SyntaxKind.InterfaceStatement &&
            isTypeReferenceContextDeprecated(node.parent!))
        );
      case SyntaxKind.InterfaceStatement:
        return checkDeprecatedNode(node);
      case SyntaxKind.IntersectionExpression:
      case SyntaxKind.UnionExpression:
      case SyntaxKind.ModelProperty:
      case SyntaxKind.OperationSignatureDeclaration:
      case SyntaxKind.OperationSignatureReference:
        return isTypeReferenceContextDeprecated(node.parent!);
      default:
        return false;
    }
  }

  function checkTemplateInstantiationArgs(
    node: Node,
    args: readonly TemplateArgumentNode[],
    decls: readonly TemplateParameterDeclarationNode[],
    mapper: TypeMapper | undefined
  ): Map<TemplateParameter, Type | Value> {
    const params = new Map<string, TemplateParameter>();
    const positional: TemplateParameter[] = [];
    interface TemplateParameterInit {
      decl: TemplateParameterDeclarationNode;
      // Deferred initializer so that we evaluate the param arguments in definition order.
      checkArgument: (() => [Node, Type | Value]) | null;
    }
    const initMap = new Map<TemplateParameter, TemplateParameterInit>(
      decls.map((decl) => {
        const declaredType = getTypeForNode(decl)! as TemplateParameter;

        positional.push(declaredType);
        params.set(decl.id.sv, declaredType);

        return [
          declaredType,
          {
            decl,
            checkArgument: null,
          },
        ];
      })
    );

    let named = false;

    for (const [arg, idx] of args.map((v, i) => [v, i] as const)) {
      function deferredCheck(param: TemplateParameter): () => [Node, Type | Value] {
        return () => [
          arg,
          getTypeOrValueForNode(
            arg.argument,
            mapper,
            param.constraint && { kind: "argument", constraint: param.constraint }
          ) ?? errorType,
        ];
      }

      if (arg.name) {
        named = true;

        const param = params.get(arg.name.sv);

        if (!param) {
          reportCheckerDiagnostic(
            createDiagnostic({
              code: "invalid-template-args",
              messageId: "unknownName",
              format: {
                name: arg.name.sv,
              },
              target: arg,
            })
          );
          continue;
        }

        if (initMap.get(param)!.checkArgument !== null) {
          reportCheckerDiagnostic(
            createDiagnostic({
              code: "invalid-template-args",
              messageId: "specifiedAgain",
              format: {
                name: arg.name.sv,
              },
              target: arg,
            })
          );
          continue;
        }

        initMap.get(param)!.checkArgument = deferredCheck(param);
      } else {
        if (named) {
          reportCheckerDiagnostic(
            createDiagnostic({
              code: "invalid-template-args",
              messageId: "positionalAfterNamed",
              target: arg,
            })
          );
          // we just throw this arg away. any missing args will be filled with ErrorType
        }

        if (idx >= positional.length) {
          reportCheckerDiagnostic(
            createDiagnostic({
              code: "invalid-template-args",
              messageId: "tooMany",
              target: node,
            })
          );
          continue;
        }

        const param = positional[idx];

        initMap.get(param)!.checkArgument ??= deferredCheck(param);
      }
    }

    const finalMap = initMap as unknown as Map<TemplateParameter, Type | Value>;
    const mapperParams: TemplateParameter[] = [];
    const mapperArgs: (Type | Value)[] = [];
    for (const [param, { decl, checkArgument: init }] of [...initMap]) {
      function commit(param: TemplateParameter, type: Type | Value): void {
        finalMap.set(param, type);
        mapperParams.push(param);
        mapperArgs.push(type);
      }

      if (init === null) {
        const argumentMapper = createTypeMapper(mapperParams, mapperArgs);
        const defaultValue = getResolvedTypeParameterDefault(param, decl, argumentMapper);
        if (defaultValue) {
          commit(param, defaultValue);
        } else {
          reportCheckerDiagnostic(
            createDiagnostic({
              code: "invalid-template-args",
              messageId: "missing",
              format: {
                name: decl.id.sv,
              },
              target: node,
            })
          );

          // TODO-TIM check if we expose this below
          commit(
            param,
            param.constraint?.kind === "Value" || param.constraint?.kind === "ParamConstraintUnion"
              ? unknownType
              : param.constraint ?? unknownType
          );
        }

        continue;
      }

      const [argNode, type] = init();

      if (param.constraint) {
        const constraint =
          param.constraint.kind === "TemplateParameter"
            ? finalMap.get(param.constraint)!
            : param.constraint;

        if (!checkTypeAssignable(type, constraint, argNode)) {
          // TODO-TIM check if we expose this below
          const effectiveType =
            param.constraint?.kind === "Value" || param.constraint.kind === "ParamConstraintUnion"
              ? unknownType
              : param.constraint;

          commit(param, effectiveType);
          continue;
        }
      } else if ("kind" in type && isErrorType(type)) {
        // If we got an error type we don't want to keep passing it through so we reduce to unknown
        // Similar to the above where if the type is not assignable to the constraint we reduce to the constraint
        commit(param, unknownType);
        continue;
      }

      commit(param, type);
    }
    return finalMap;
  }

  function checkValueReferenceSymbol(
    sym: Sym,
    node: TypeReferenceNode | MemberExpressionNode | IdentifierNode,
    mapper: TypeMapper | undefined
  ): Value | null {
    // TODO: use common checkTypeOrValueReferenceSymbol
    if (sym.flags & SymbolFlags.Const) {
      return getValueForNode(sym.declarations[0], mapper);
    }
    reportCheckerDiagnostic(
      createDiagnostic({
        code: "expect-value",
        format: { name: sym.name },
        target: node,
      })
    );
    return null;
  }
  /**
   * Check and resolve the type for the given symbol + node.
   * @param sym Symbol
   * @param node Node
   * @param mapper Type mapper for template instantiation context.
   * @param instantiateTemplates If a templated type should be instantiated if not yet @default true
   * @returns resolved type.
   */
  function checkTypeReferenceSymbol(
    sym: Sym,
    node: TypeReferenceNode | MemberExpressionNode | IdentifierNode,
    mapper: TypeMapper | undefined,
    instantiateTemplates = true
  ): Type {
    // TODO: do we even need this
    if (sym.flags & SymbolFlags.Const) {
      reportCheckerDiagnostic(createDiagnostic({ code: "value-in-type", target: node }));
      return errorType;
    }

    const result = checkTypeOrValueReferenceSymbol(sym, node, mapper, instantiateTemplates);
    if (result === null || isValue(result)) {
      reportCheckerDiagnostic(createDiagnostic({ code: "value-in-type", target: node }));
      return errorType;
    }
    return result;
  }

  function checkTypeOrValueReferenceSymbol(
    sym: Sym,
    node: TypeReferenceNode | MemberExpressionNode | IdentifierNode,
    mapper: TypeMapper | undefined,
    instantiateTemplates = true
  ): Type | Value | null {
    if (sym.flags & SymbolFlags.Const) {
      return getValueForNode(sym.declarations[0], mapper);
    }

    if (sym.flags & SymbolFlags.Decorator) {
      reportCheckerDiagnostic(
        createDiagnostic({ code: "invalid-type-ref", messageId: "decorator", target: sym })
      );

      return errorType;
    }

    if (sym.flags & SymbolFlags.Function) {
      reportCheckerDiagnostic(
        createDiagnostic({ code: "invalid-type-ref", messageId: "function", target: sym })
      );

      return errorType;
    }

    const argumentNodes = node.kind === SyntaxKind.TypeReference ? node.arguments : [];
    const symbolLinks = getSymbolLinks(sym);
    let baseType;
    if (
      sym.flags &
      (SymbolFlags.Model |
        SymbolFlags.Scalar |
        SymbolFlags.Alias |
        SymbolFlags.Interface |
        SymbolFlags.Operation |
        SymbolFlags.Union)
    ) {
      const decl = sym.declarations[0] as TemplateableNode;
      if (!isTemplatedNode(decl)) {
        if (argumentNodes.length > 0) {
          reportCheckerDiagnostic(
            createDiagnostic({
              code: "invalid-template-args",
              messageId: "notTemplate",
              target: node,
            })
          );
        }

        if (sym.flags & SymbolFlags.LateBound) {
          compilerAssert(sym.type, "Expected late bound symbol to have type");
          return sym.type;
        } else if (symbolLinks.declaredType) {
          baseType = symbolLinks.declaredType;
        } else if (sym.flags & SymbolFlags.Member) {
          baseType = checkMemberSym(sym, mapper);
        } else {
          baseType = checkDeclaredType(sym, decl, mapper);
        }
      } else {
        const declaredType = getOrCheckDeclaredType(sym, decl, mapper);

        const templateParameters = decl.templateParameters;
        const instantiation = checkTemplateInstantiationArgs(
          node,
          argumentNodes,
          templateParameters,
          mapper
        );

        baseType = getOrInstantiateTemplate(
          decl,
          [...instantiation.keys()],
          [...instantiation.values()],
          declaredType.templateMapper,
          instantiateTemplates
        );
      }
    } else {
      // some other kind of reference
      if (argumentNodes.length > 0) {
        reportCheckerDiagnostic(
          createDiagnostic({
            code: "invalid-template-args",
            messageId: "notTemplate",
            target: node,
          })
        );
      }

      if (sym.flags & SymbolFlags.LateBound) {
        compilerAssert(sym.type, `Expected late bound symbol to have type`);
        return sym.type;
      } else if (sym.flags & SymbolFlags.TemplateParameter) {
        const mapped = checkTemplateParameterDeclaration(
          sym.declarations[0] as TemplateParameterDeclarationNode,
          mapper
        );
        baseType = mapped as any;
      } else if (symbolLinks.type) {
        // Have a cached type for non-declarations
        baseType = symbolLinks.type;
      } else if (symbolLinks.declaredType) {
        baseType = symbolLinks.declaredType;
      } else {
        if (sym.flags & SymbolFlags.Member) {
          baseType = checkMemberSym(sym, mapper);
        } else {
          // don't have a cached type for this symbol, so go grab it and cache it
          baseType = getTypeForNode(sym.declarations[0], mapper);
          symbolLinks.type = baseType;
        }
      }
    }

    // Check for deprecations here, first on symbol, then on type.  However,
    // don't raise deprecation when the usage site is also a deprecated
    // declaration.
    const declarationNode = sym?.declarations[0];
    if (declarationNode && mapper === undefined) {
      if (!isTypeReferenceContextDeprecated(node.parent!)) {
        checkDeprecated(baseType, declarationNode, node);
      }
    }

    return baseType;
  }

  /**
   * Get or check the declared type of a templatable node.
   * @param node Declaration node
   * @param sym Node Symbol
   * @param mapper Type mapper for template resolution
   * @returns The declared type for the given node.
   */
  function getOrCheckDeclaredType(
    sym: Sym,
    decl: TemplateableNode,
    mapper: TypeMapper | undefined
  ): TemplatedType {
    const symbolLinks = getSymbolLinks(sym);
    if (symbolLinks.declaredType) {
      return symbolLinks.declaredType as TemplatedType;
    }

    if (sym.flags & SymbolFlags.LateBound) {
      compilerAssert(sym.type, "Expected late bound symbol to have type");
      return sym.type as TemplatedType;
    }

    if (sym.flags & SymbolFlags.Member) {
      return checkMemberSym(sym, mapper) as TemplatedType;
    } else {
      return checkDeclaredType(sym, decl, mapper) as TemplatedType;
    }
  }

  /**
   * Check the declared type of a templatable node.
   * @param node Declaration node
   * @param sym Node Symbol
   * @param mapper Type mapper for template resolution
   * @returns The declared type for the given node.
   */
  function checkDeclaredType(
    sym: Sym,
    node: TemplateableNode,
    mapper: TypeMapper | undefined
  ): Type | Value {
    const type =
      sym.flags & SymbolFlags.Model
        ? checkModelStatement(node as ModelStatementNode, mapper)
        : sym.flags & SymbolFlags.Scalar
          ? checkScalar(node as ScalarStatementNode, mapper)
          : sym.flags & SymbolFlags.Alias
            ? checkAlias(node as AliasStatementNode, mapper)
            : sym.flags & SymbolFlags.Interface
              ? checkInterface(node as InterfaceStatementNode, mapper)
              : sym.flags & SymbolFlags.Operation
                ? checkOperation(node as OperationStatementNode, mapper)
                : checkUnion(node as UnionStatementNode, mapper);

    return type;
  }

  function getOrInstantiateTemplate(
    templateNode: TemplateableNode,
    params: TemplateParameter[],
    args: (Type | Value)[],
    parentMapper: TypeMapper | undefined,
    instantiateTempalates = true
  ): Type {
    const symbolLinks =
      templateNode.kind === SyntaxKind.OperationStatement &&
      templateNode.parent!.kind === SyntaxKind.InterfaceStatement
        ? getSymbolLinksForMember(templateNode as MemberNode)
        : getSymbolLinks(templateNode.symbol);

    compilerAssert(
      symbolLinks,
      `Unexpected checker error. symbolLinks was not defined for ${SyntaxKind[templateNode.kind]}`
    );

    if (symbolLinks.instantiations === undefined) {
      const type = getTypeForNode(templateNode);
      if (isErrorType(type)) {
        return errorType;
      } else {
        compilerAssert(
          false,
          `Unexpected checker error. symbolLinks.instantiations was not defined for ${
            SyntaxKind[templateNode.kind]
          }`
        );
      }
    }
    const mapper = createTypeMapper(params, args, parentMapper);
    const cached = symbolLinks.instantiations?.get(mapper.args);
    if (cached) {
      return cached;
    }
    if (instantiateTempalates) {
      return instantiateTemplate(symbolLinks.instantiations, templateNode, params, mapper);
    } else {
      return errorType;
    }
  }
  /**
   * Builds a model type from a template and its template arguments.
   * Adds the template node to a set we can check when we bind template
   * parameters to access type type arguments.
   *
   * This will fall over if the same template is ever being instantiated
   * twice at the same time, or if template parameters from more than one template
   * are ever in scope at once.
   */
  function instantiateTemplate(
    instantiations: TypeInstantiationMap,
    templateNode: TemplateableNode,
    params: TemplateParameter[],
    mapper: TypeMapper
  ): Type {
    const type = getTypeForNode(templateNode, mapper);
    if (!instantiations.get(mapper.args)) {
      instantiations.set(mapper.args, type);
    }
    if (type.kind === "Model") {
      type.templateNode = templateNode;
    }
    return type;
  }

  /** Check a union expresion used in a parameter constraint, those allow the use of `valueof` as a variant. */
  function checkUnionExpressionAsParamConstraint(
    node: UnionExpressionNode,
    mapper: TypeMapper | undefined
  ): Union | ParamConstraintUnion {
    const hasValueOf = node.options.some((x) => x.kind === SyntaxKind.ValueOfExpression);
    if (!hasValueOf) {
      return checkUnionExpression(node, mapper);
    }

    return {
      kind: "ParamConstraintUnion",
      node,
      options: node.options.map((x) => getTypeOrValueOfTypeForNode(x, mapper)),
    };
  }

  function checkUnionExpression(node: UnionExpressionNode, mapper: TypeMapper | undefined): Union {
    const unionType: Union = createAndFinishType({
      kind: "Union",
      node,
      get options() {
        return Array.from(this.variants.values()).map((v) => v.type);
      },
      expression: true,
      variants: createRekeyableMap(),
      decorators: [],
    });

    for (const o of node.options) {
      const type = getTypeForNode(o, mapper);

      // The type `A | never` is just `A`
      if (type === neverType) {
        continue;
      }
      if (type.kind === "Union" && type.expression) {
        for (const [name, variant] of type.variants) {
          unionType.variants.set(name, variant);
        }
      } else {
        const variant: UnionVariant = createType({
          kind: "UnionVariant",
          type,
          name: Symbol("name"),
          decorators: [],
          node: undefined,
          union: unionType,
        });

        unionType.variants.set(variant.name, variant);
      }
    }

    return unionType;
  }

  function checkValueOfExpression(
    node: ValueOfExpressionNode,
    mapper: TypeMapper | undefined
  ): ValueType {
    const target = getTypeForNode(node.target, mapper);

    return {
      kind: "Value",
      target,
    };
  }

  /**
   * Intersection produces a model type from the properties of its operands.
   * So this doesn't work if we don't have a known set of properties (e.g.
   * with unions). The resulting model is anonymous.
   */
  function checkIntersectionExpression(
    node: IntersectionExpressionNode,
    mapper: TypeMapper | undefined
  ) {
    const options = node.options.map((o): [Expression, Type] => [o, getTypeForNode(o, mapper)]);
    return mergeModelTypes(node, options, mapper);
  }

  function checkDecoratorDeclaration(
    node: DecoratorDeclarationStatementNode,
    mapper: TypeMapper | undefined
  ): Decorator {
    const symbol = getMergedSymbol(node.symbol);
    const links = getSymbolLinks(symbol);
    if (links.declaredType && mapper === undefined) {
      // we're not instantiating this operation and we've already checked it
      return links.declaredType as Decorator;
    }

    const namespace = getParentNamespaceType(node);
    compilerAssert(
      namespace,
      `Decorator ${node.id.sv} should have resolved a namespace or found the global namespace.`
    );
    const name = node.id.sv;

    if (!(node.modifierFlags & ModifierFlags.Extern)) {
      reportCheckerDiagnostic(createDiagnostic({ code: "decorator-extern", target: node }));
    }

    const implementation = symbol.value;
    if (implementation === undefined) {
      reportCheckerDiagnostic(createDiagnostic({ code: "missing-implementation", target: node }));
    }
    const decoratorType: Decorator = createType({
      kind: "Decorator",
      name: `@${name}`,
      namespace,
      node,
      target: checkFunctionParameter(node.target, mapper),
      parameters: node.parameters.map((x) => checkFunctionParameter(x, mapper)),
      implementation: implementation ?? (() => {}),
    });

    namespace.decoratorDeclarations.set(name, decoratorType);

    linkType(links, decoratorType, mapper);

    return decoratorType;
  }

  function checkFunctionDeclaration(
    node: FunctionDeclarationStatementNode,
    mapper: TypeMapper | undefined
  ): FunctionType {
    const symbol = getMergedSymbol(node.symbol);
    const links = getSymbolLinks(symbol);
    if (links.declaredType && mapper === undefined) {
      // we're not instantiating this operation and we've already checked it
      return links.declaredType as FunctionType;
    }

    const namespace = getParentNamespaceType(node);
    compilerAssert(
      namespace,
      `Decorator ${node.id.sv} should have resolved a namespace or found the global namespace.`
    );
    const name = node.id.sv;

    if (!(node.modifierFlags & ModifierFlags.Extern)) {
      reportCheckerDiagnostic(createDiagnostic({ code: "function-extern", target: node }));
    }

    const implementation = symbol.value;
    if (implementation === undefined) {
      reportCheckerDiagnostic(createDiagnostic({ code: "missing-implementation", target: node }));
    }
    const functionType: FunctionType = createType({
      kind: "Function",
      name,
      namespace,
      node,
      parameters: node.parameters.map((x) => checkFunctionParameter(x, mapper)),
      returnType: node.returnType ? getTypeForNode(node.returnType, mapper) : unknownType,
      implementation: implementation ?? (() => {}),
    });

    namespace.functionDeclarations.set(name, functionType);

    linkType(links, functionType, mapper);

    return functionType;
  }

  function checkFunctionParameter(
    node: FunctionParameterNode,
    mapper: TypeMapper | undefined
  ): FunctionParameter {
    const links = getSymbolLinks(node.symbol);

    if (links.declaredType) {
      return links.declaredType as FunctionParameter;
    }
    if (
      node.rest &&
      node.type &&
      !(
        node.type.kind === SyntaxKind.ArrayExpression ||
        (node.type.kind === SyntaxKind.ValueOfExpression &&
          node.type.target.kind === SyntaxKind.ArrayExpression)
      )
    ) {
      reportCheckerDiagnostic(
        createDiagnostic({ code: "rest-parameter-array", target: node.type })
      );
    }
    const type = node.type ? getParamConstraintEntityForNode(node.type) : unknownType;

    const parameterType: FunctionParameter = createType({
      kind: "FunctionParameter",
      node,
      name: node.id.sv,
      optional: node.optional,
      rest: node.rest,
      type,
      implementation: node.symbol.value!,
    });
    linkType(links, parameterType, mapper);

    return parameterType;
  }

  function getTypeOrValueOfTypeForNode(node: Node, mapper?: TypeMapper): Type | ValueType {
    switch (node.kind) {
      case SyntaxKind.ValueOfExpression:
        return checkValueOfExpression(node, mapper);
      default:
        return getTypeForNode(node, mapper);
    }
  }

  function getParamConstraintEntityForNode(
    node: Node,
    mapper?: TypeMapper
  ): Type | ParamConstraintUnion | ValueType {
    switch (node.kind) {
      case SyntaxKind.UnionExpression:
        return checkUnionExpressionAsParamConstraint(node, mapper);
      default:
        return getTypeOrValueOfTypeForNode(node, mapper);
    }
  }

  function mergeModelTypes(
    node:
      | ModelStatementNode
      | ModelExpressionNode
      | IntersectionExpressionNode
      | ProjectionModelExpressionNode,
    options: [Node, Type][],
    mapper: TypeMapper | undefined
  ) {
    const properties = createRekeyableMap<string, ModelProperty>();

    const intersection: Model = createType({
      kind: "Model",
      node,
      name: "",
      namespace: getParentNamespaceType(node),
      properties: properties,
      decorators: [],
      derivedModels: [],
    });

    const indexers: ModelIndexer[] = [];
    const modelOptions: [Node, Model][] = options.filter((entry): entry is [Node, Model] => {
      const [optionNode, option] = entry;
      if (option.kind === "TemplateParameter") {
        return false;
      }
      if (option.kind !== "Model") {
        reportCheckerDiagnostic(
          createDiagnostic({ code: "intersect-non-model", target: optionNode })
        );
        return false;
      }
      return true;
    });
    for (const [optionNode, option] of modelOptions) {
      if (option.indexer) {
        if (option.indexer.key.name === "integer") {
          reportCheckerDiagnostic(
            createDiagnostic({
              code: "intersect-invalid-index",
              messageId: "array",
              target: optionNode,
            })
          );
        } else {
          indexers.push(option.indexer);
        }
      }
    }
    for (const [_, option] of modelOptions) {
      const allProps = walkPropertiesInherited(option);
      for (const prop of allProps) {
        if (properties.has(prop.name)) {
          reportCheckerDiagnostic(
            createDiagnostic({
              code: "intersect-duplicate-property",
              format: { propName: prop.name },
              target: node,
            })
          );
          continue;
        }

        const newPropType = cloneType(prop, {
          sourceProperty: prop,
          model: intersection,
        });
        properties.set(prop.name, newPropType);
        for (const indexer of indexers.filter((x) => x !== option.indexer)) {
          checkPropertyCompatibleWithIndexer(indexer, prop, node);
        }
      }
    }

    if (indexers.length === 1) {
      intersection.indexer = indexers[0];
    } else if (indexers.length > 1) {
      intersection.indexer = {
        key: indexers[0].key,
        value: mergeModelTypes(
          node,
          indexers.map((x) => [x.value.node!, x.value]),
          mapper
        ),
      };
    }
    linkMapper(intersection, mapper);
    return finishType(intersection);
  }

  function checkArrayExpression(node: ArrayExpressionNode, mapper: TypeMapper | undefined): Model {
    const elementType = getTypeForNode(node.elementType, mapper);
    const arrayType = getStdType("Array");
    const arrayNode: ModelStatementNode = arrayType.node as any;
    const param: TemplateParameter = getTypeForNode(arrayNode.templateParameters[0]) as any;
    return getOrInstantiateTemplate(arrayNode, [param], [elementType], undefined) as Model;
  }

  function checkNamespace(node: NamespaceStatementNode | JsNamespaceDeclarationNode) {
    const links = getSymbolLinks(getMergedSymbol(node.symbol));
    let type = links.type as Namespace;
    if (!type) {
      type = initializeTypeForNamespace(node);
    }

    if (node.kind === SyntaxKind.NamespaceStatement) {
      if (isArray(node.statements)) {
        node.statements.forEach((x) => getTypeForNode(x));
      } else if (node.statements) {
        const subNs = checkNamespace(node.statements);
        type.namespaces.set(subNs.name, subNs);
      }
    }
    return type;
  }

  function initializeTypeForNamespace(node: NamespaceStatementNode | JsNamespaceDeclarationNode) {
    compilerAssert(node.symbol, "Namespace is unbound.", node);
    const mergedSymbol = getMergedSymbol(node.symbol)!;
    const symbolLinks = getSymbolLinks(mergedSymbol);
    if (!symbolLinks.type) {
      // haven't seen this namespace before
      const namespace = getParentNamespaceType(node);
      const name = node.id.sv;
      const type: Namespace = createType({
        kind: "Namespace",
        name,
        namespace,
        node: node,
        models: new Map(),
        scalars: new Map(),
        operations: new Map(),
        namespaces: new Map(),
        interfaces: new Map(),
        unions: new Map(),
        enums: new Map(),
        decoratorDeclarations: new Map(),
        functionDeclarations: new Map(),
        decorators: [],
      });

      symbolLinks.type = type;
      for (const sourceNode of mergedSymbol.declarations) {
        // namespaces created from TypeSpec scripts don't have decorators
        if (sourceNode.kind !== SyntaxKind.NamespaceStatement) continue;
        type.decorators = type.decorators.concat(checkDecorators(type, sourceNode, undefined));
      }
      finishType(type);

      namespace?.namespaces.set(name, type);
    }

    return symbolLinks.type as Namespace;
  }

  function getParentNamespaceType(
    node:
      | ModelStatementNode
      | ScalarStatementNode
      | NamespaceStatementNode
      | JsNamespaceDeclarationNode
      | OperationStatementNode
      | EnumStatementNode
      | InterfaceStatementNode
      | IntersectionExpressionNode
      | UnionStatementNode
      | ModelExpressionNode
      | DecoratorDeclarationStatementNode
      | FunctionDeclarationStatementNode
      | ProjectionModelExpressionNode
  ): Namespace | undefined {
    if (node === globalNamespaceType.node) return undefined;

    if (
      node.kind === SyntaxKind.ModelExpression ||
      node.kind === SyntaxKind.IntersectionExpression
    ) {
      let parent: Node | undefined = node.parent;
      while (parent !== undefined) {
        if (
          parent.kind === SyntaxKind.ModelStatement ||
          parent.kind === SyntaxKind.ScalarStatement ||
          parent.kind === SyntaxKind.OperationStatement ||
          parent.kind === SyntaxKind.EnumStatement ||
          parent.kind === SyntaxKind.InterfaceStatement ||
          parent.kind === SyntaxKind.UnionStatement ||
          parent.kind === SyntaxKind.ModelExpression ||
          parent.kind === SyntaxKind.IntersectionExpression
        ) {
          return getParentNamespaceType(parent);
        } else {
          parent = parent.parent;
        }
      }
      return undefined;
    }

    if (
      node.kind === SyntaxKind.OperationStatement &&
      node.parent &&
      node.parent.kind === SyntaxKind.InterfaceStatement
    ) {
      return getParentNamespaceType(node.parent);
    }

    if (!node.symbol.parent) {
      return globalNamespaceType;
    }

    if (
      node.symbol.parent.declarations[0].kind === SyntaxKind.TypeSpecScript ||
      node.symbol.parent.declarations[0].kind === SyntaxKind.JsSourceFile
    ) {
      return globalNamespaceType;
    }

    const mergedSymbol = getMergedSymbol(node.symbol.parent)!;
    const symbolLinks = getSymbolLinks(mergedSymbol);
    if (!symbolLinks.type) {
      // in general namespaces should be typed before anything calls this function.
      // However, one case where this is not true is when a decorator on a namespace
      // refers to a model in another namespace. In this case, we need to evaluate
      // the namespace here.
      const namespaceNode = mergedSymbol.declarations.find(
        (x): x is NamespaceStatementNode =>
          x.kind === SyntaxKind.NamespaceStatement || x.kind === SyntaxKind.JsNamespaceDeclaration
      );
      compilerAssert(namespaceNode, "Can't find namespace declaration node.", node);
      symbolLinks.type = initializeTypeForNamespace(namespaceNode);
    }

    return symbolLinks.type as Namespace;
  }

  function checkOperation(
    node: OperationStatementNode,
    mapper: TypeMapper | undefined,
    parentInterface?: Interface
  ): Operation | ErrorType {
    const inInterface = node.parent?.kind === SyntaxKind.InterfaceStatement;
    const symbol = inInterface ? getSymbolForMember(node) : node.symbol;
    const links = symbol && getSymbolLinks(symbol);
    if (links) {
      if (links.declaredType && mapper === undefined) {
        // we're not instantiating this operation and we've already checked it
        return links.declaredType as Operation;
      }
    }

    if (mapper === undefined && inInterface) {
      compilerAssert(parentInterface, "Operation in interface should already have been checked.");
    }
    checkTemplateDeclaration(node, mapper);

    // If we are instantating operation inside of interface
    if (isTemplatedNode(node) && mapper !== undefined && parentInterface) {
      mapper = { ...mapper, partial: true };
    }

    const namespace = getParentNamespaceType(node);
    const name = node.id.sv;
    let decorators: DecoratorApplication[] = [];

    // Is this a definition or reference?
    let parameters: Model, returnType: Type, sourceOperation: Operation | undefined;
    if (node.signature.kind === SyntaxKind.OperationSignatureReference) {
      // Attempt to resolve the operation
      const baseOperation = checkOperationIs(node, node.signature.baseOperation, mapper);
      if (!baseOperation) {
        return errorType;
      }
      sourceOperation = baseOperation;
      const parameterModelSym = getOrCreateAugmentedSymbolTable(symbol!.metatypeMembers!).get(
        "parameters"
      )!;
      // Reference the same return type and create the parameters type
      const clone = initializeClone(baseOperation.parameters, {
        properties: createRekeyableMap(),
      });

      clone.properties = createRekeyableMap(
        Array.from(baseOperation.parameters.properties.entries()).map(([key, prop]) => [
          key,
          cloneTypeForSymbol(getMemberSymbol(parameterModelSym, prop.name)!, prop, {
            model: clone,
            sourceProperty: prop,
          }),
        ])
      );
      parameters = finishType(clone);
      returnType = baseOperation.returnType;

      // Copy decorators from the base operation, inserting the base decorators first
      decorators = [...baseOperation.decorators];
    } else {
      parameters = getTypeForNode(node.signature.parameters, mapper) as Model;
      returnType = getTypeForNode(node.signature.returnType, mapper);
    }

    const operationType: Operation = createType({
      kind: "Operation",
      name,
      namespace,
      node,
      parameters,
      returnType,
      decorators,
      sourceOperation,
      interface: parentInterface,
    });
    if (links) {
      linkType(links, operationType, mapper);
    }

    decorators.push(...checkDecorators(operationType, node, mapper));

    operationType.parameters.namespace = namespace;

    const parent = node.parent!;
    linkMapper(operationType, mapper);

    if (parent.kind === SyntaxKind.InterfaceStatement) {
      if (
        shouldCreateTypeForTemplate(parent, mapper) &&
        shouldCreateTypeForTemplate(node, mapper)
      ) {
        finishType(operationType);
      }
    } else {
      if (shouldCreateTypeForTemplate(node, mapper)) {
        finishType(operationType);
      }

      if (mapper === undefined) {
        namespace?.operations.set(name, operationType);
      }
    }

    return operationType;
  }

  function checkOperationIs(
    operation: OperationStatementNode,
    opReference: TypeReferenceNode | undefined,
    mapper: TypeMapper | undefined
  ): Operation | undefined {
    if (!opReference) return undefined;
    // Ensure that we don't end up with a circular reference to the same operation
    const opSymId = getNodeSymId(operation);
    if (opSymId) {
      pendingResolutions.start(opSymId, ResolutionKind.BaseType);
    }

    const target = resolveTypeReferenceSym(opReference, mapper);
    if (target === undefined) {
      return undefined;
    }

    // Did we encounter a circular operation reference?
    if (
      pendingResolutions.has(getNodeSymId(target.declarations[0] as any), ResolutionKind.BaseType)
    ) {
      if (mapper === undefined) {
        reportCheckerDiagnostic(
          createDiagnostic({
            code: "circular-op-signature",
            format: { typeName: (target.declarations[0] as any).id.sv },
            target: opReference,
          })
        );
      }

      return undefined;
    }

    // Resolve the base operation type
    const baseOperation = checkTypeReferenceSymbol(target, opReference, mapper);
    if (opSymId) {
      pendingResolutions.finish(opSymId, ResolutionKind.BaseType);
    }

    if (isErrorType(baseOperation)) {
      return undefined;
    }

    // Was the wrong type referenced?
    if (baseOperation.kind !== "Operation") {
      reportCheckerDiagnostic(createDiagnostic({ code: "is-operation", target: opReference }));
      return;
    }

    return baseOperation;
  }

  function getGlobalNamespaceType() {
    return globalNamespaceType;
  }

  function getGlobalNamespaceNode() {
    return globalNamespaceNode;
  }

  function checkTupleExpression(node: TupleExpressionNode, mapper: TypeMapper | undefined): Tuple {
    return createAndFinishType({
      kind: "Tuple",
      node: node,
      values: node.values.map((v) => getTypeForNode(v, mapper)),
    });
  }

  function getSymbolLinks(s: Sym): SymbolLinks {
    const id = getSymbolId(s);

    if (symbolLinks.has(id)) {
      return symbolLinks.get(id)!;
    }

    const links = {};
    symbolLinks.set(id, links);

    return links;
  }

  function getSymbolId(s: Sym) {
    if (s.id === undefined) {
      mutate(s).id = currentSymbolId++;
    }
    return s.id!;
  }

  function resolveIdentifierInTable(
    node: IdentifierNode,
    table: SymbolTable | undefined,
    options: SymbolResolutionOptions
  ): Sym | undefined {
    if (!table) {
      return undefined;
    }
    table = augmentedSymbolTables.get(table) ?? table;
    let sym;
    if (options.resolveDecorators) {
      sym = table.get("@" + node.sv);
    } else {
      sym = table.get(node.sv);
    }

    if (!sym) return sym;

    if (sym.flags & SymbolFlags.DuplicateUsing) {
      reportAmbiguousIdentifier(node, [...((table.duplicates.get(sym) as any) ?? [])]);
      return sym;
    }
    return getMergedSymbol(sym);
  }

  function reportAmbiguousIdentifier(node: IdentifierNode, symbols: Sym[]) {
    const duplicateNames = symbols.map((s) =>
      getFullyQualifiedSymbolName(s, { useGlobalPrefixAtTopLevel: true })
    );
    reportCheckerDiagnostic(
      createDiagnostic({
        code: "ambiguous-symbol",
        format: { name: node.sv, duplicateNames: duplicateNames.join(", ") },
        target: node,
      })
    );
  }

  function resolveIdentifier(id: IdentifierNode, mapper?: TypeMapper): Sym | undefined {
    let sym: Sym | undefined;
    const { node, kind } = getIdentifierContext(id);

    switch (kind) {
      case IdentifierKind.Declaration:
        if (node.symbol && (!isTemplatedNode(node) || mapper === undefined)) {
          sym = getMergedSymbol(node.symbol);
          break;
        }

        compilerAssert(node.parent, "Parent expected.");
        const containerType = getTypeForNode(node.parent, mapper);
        if (isAnonymous(containerType)) {
          return undefined; // member of anonymous type cannot be referenced.
        }

        lateBindMemberContainer(containerType);
        let container = node.parent.symbol;
        if (!container && "symbol" in containerType && containerType.symbol) {
          container = containerType.symbol;
        }

        if (!container) {
          return undefined;
        }

        lateBindMembers(containerType, container);
        sym = resolveIdentifierInTable(
          id,
          container.exports ?? container.members,
          defaultSymbolResolutionOptions
        );
        break;
      case IdentifierKind.Other:
        return undefined;

      case IdentifierKind.Decorator:
      case IdentifierKind.Function:
      case IdentifierKind.Using:
      case IdentifierKind.TypeReference:
        let ref: MemberExpressionNode | IdentifierNode = id;
        let resolveDecorator = kind === IdentifierKind.Decorator;
        if (id.parent?.kind === SyntaxKind.MemberExpression) {
          if (id.parent.id === id) {
            // If the identifier is Y in X.Y, then resolve (X.Y).
            ref = id.parent;
          } else {
            // If the identifier is X in X.Y then we are resolving a
            // namespace, which is never a decorator.
            resolveDecorator = false;
          }
        }
        sym = resolveTypeReferenceSym(ref, mapper, resolveDecorator);
        break;
      case IdentifierKind.TemplateArgument:
        const templates = getTemplateDeclarationsForArgument(node as TemplateArgumentNode, mapper);

        const firstMatchingParameter = templates
          .flatMap((t) => t.templateParameters)
          .find((p) => p.id.sv === id.sv);

        if (firstMatchingParameter) {
          sym = getMergedSymbol(firstMatchingParameter.symbol);
        }

        break;
      default:
        const _assertNever: never = kind;
        compilerAssert(false, "Unreachable");
    }

    return sym?.symbolSource ?? sym;
  }

  function getTemplateDeclarationsForArgument(
    node: TemplateArgumentNode,
    mapper: TypeMapper | undefined
  ) {
    const resolved = resolveTypeReferenceSym(node.parent as TypeReferenceNode, mapper, false);
    return (resolved?.declarations.filter((n) => isTemplatedNode(n)) ?? []) as TemplateableNode[];
  }

  function resolveCompletions(identifier: IdentifierNode): Map<string, TypeSpecCompletionItem> {
    const completions = new Map<string, TypeSpecCompletionItem>();
    const { kind, node: ancestor } = getIdentifierContext(identifier);

    switch (kind) {
      case IdentifierKind.Using:
      case IdentifierKind.Decorator:
      case IdentifierKind.Function:
      case IdentifierKind.TypeReference:
        break; // supported
      case IdentifierKind.Other:
        return completions; // not implemented
      case IdentifierKind.Declaration:
        return completions; // cannot complete, name can be chosen arbitrarily
      case IdentifierKind.TemplateArgument: {
        const templates = getTemplateDeclarationsForArgument(
          ancestor as TemplateArgumentNode,
          undefined
        );

        for (const template of templates) {
          for (const param of template.templateParameters) {
            addCompletion(param.id.sv, param.symbol);
          }
        }

        return completions;
      }
      default:
        const _assertNever: never = kind;
        compilerAssert(false, "Unreachable");
    }

    if (identifier.parent && identifier.parent.kind === SyntaxKind.MemberExpression) {
      let base = resolveTypeReferenceSym(identifier.parent.base, undefined, false);
      if (base) {
        if (base.flags & SymbolFlags.Alias) {
          base = getAliasedSymbol(base, undefined, defaultSymbolResolutionOptions);
        }
        if (base) {
          if (isTemplatedNode(base.declarations[0])) {
            const type = base.type ?? getTypeForNode(base.declarations[0], undefined);
            if (isTemplateInstance(type)) {
              lateBindMemberContainer(type);
              lateBindMembers(type, base);
            }
          }
          addCompletions(base.exports ?? base.members);
        }
      }
    } else {
      // We will only add template arguments if the template isn't already named
      // to avoid completing the name of the argument again.
      if (
        kind === IdentifierKind.TypeReference &&
        exprIsBareIdentifier(ancestor as TypeReferenceNode) &&
        ancestor.parent?.kind === SyntaxKind.TemplateArgument &&
        ancestor.parent.name === undefined
      ) {
        const templates = getTemplateDeclarationsForArgument(
          ancestor.parent as TemplateArgumentNode,
          undefined
        );

        for (const template of templates) {
          for (const param of template.templateParameters) {
            addCompletion(param.id.sv, param.symbol, { suffix: " = " });
          }
        }
      }

      let scope: Node | undefined = identifier.parent;
      while (scope && scope.kind !== SyntaxKind.TypeSpecScript) {
        if (scope.symbol && scope.symbol.exports) {
          const mergedSymbol = getMergedSymbol(scope.symbol)!;
          addCompletions(mergedSymbol.exports);
        }
        if ("locals" in scope) {
          addCompletions(scope.locals);
        }
        scope = scope.parent;
      }

      if (scope && scope.kind === SyntaxKind.TypeSpecScript) {
        // check any blockless namespace decls
        for (const ns of scope.inScopeNamespaces) {
          const mergedSymbol = getMergedSymbol(ns.symbol)!;
          addCompletions(mergedSymbol.exports);
        }

        // check "global scope" declarations
        addCompletions(globalNamespaceNode.symbol.exports);

        // check "global scope" usings
        addCompletions(scope.locals);
      }
    }

    return completions;

    function addCompletions(table: SymbolTable | undefined) {
      if (!table) {
        return;
      }

      table = augmentedSymbolTables.get(table) ?? table;
      for (const [key, sym] of table) {
        if (sym.flags & SymbolFlags.DuplicateUsing) {
          const duplicates = table.duplicates.get(sym)!;
          for (const duplicate of duplicates) {
            if (duplicate.flags & SymbolFlags.Using) {
              const fqn = getFullyQualifiedSymbolName(duplicate.symbolSource);
              addCompletion(fqn, duplicate);
            }
          }
        } else {
          addCompletion(key, sym);
        }
      }
    }

    function addCompletion(key: string, sym: Sym, options: { suffix?: string } = {}) {
      if (sym.symbolSource) {
        sym = sym.symbolSource;
      }
      if (!shouldAddCompletion(sym)) {
        return;
      }
      if (key.startsWith("@")) {
        key = key.slice(1);
      }
      if (!completions.has(key)) {
        completions.set(key, { ...options, sym });
      }
    }

    function shouldAddCompletion(sym: Sym): boolean {
      switch (kind) {
        case IdentifierKind.Decorator:
          // Only return decorators and namespaces when completing decorator
          return !!(sym.flags & (SymbolFlags.Decorator | SymbolFlags.Namespace));
        case IdentifierKind.Using:
          // Only return namespaces when completing using
          return !!(sym.flags & SymbolFlags.Namespace);
        case IdentifierKind.TypeReference:
          // Do not return functions or decorators when completing types
          return !(sym.flags & (SymbolFlags.Function | SymbolFlags.Decorator));
        case IdentifierKind.TemplateArgument:
          return !!(sym.flags & SymbolFlags.TemplateParameter);
        default:
          compilerAssert(false, "We should have bailed up-front on other kinds.");
      }
    }
  }

  function resolveIdentifierInScope(
    node: IdentifierNode,
    mapper: TypeMapper | undefined,
    options: SymbolResolutionOptions
  ): Sym | undefined {
    compilerAssert(
      node.parent?.kind !== SyntaxKind.MemberExpression || node.parent.id !== node,
      "This function should not be used to resolve Y in member expression X.Y. Use resolveIdentifier() to resolve an arbitrary identifier."
    );

    if (hasParseError(node)) {
      // Don't report synthetic identifiers used for parser error recovery.
      // The parse error is the root cause and will already have been logged.
      return undefined;
    }

    let scope: Node | undefined = node.parent;
    let binding: Sym | undefined;

    while (scope && scope.kind !== SyntaxKind.TypeSpecScript) {
      if (scope.symbol && "exports" in scope.symbol) {
        const mergedSymbol = getMergedSymbol(scope.symbol);
        binding = resolveIdentifierInTable(node, mergedSymbol.exports, options);
        if (binding) return binding;
      }

      if ("locals" in scope) {
        binding = resolveIdentifierInTable(node, scope.locals, options);
        if (binding) return binding;
      }

      scope = scope.parent;
    }

    if (!binding && scope && scope.kind === SyntaxKind.TypeSpecScript) {
      // check any blockless namespace decls
      for (const ns of scope.inScopeNamespaces) {
        const mergedSymbol = getMergedSymbol(ns.symbol);
        binding = resolveIdentifierInTable(node, mergedSymbol.exports, options);

        if (binding) return binding;
      }

      // check "global scope" declarations
      const globalBinding = resolveIdentifierInTable(
        node,
        globalNamespaceNode.symbol.exports,
        options
      );

      // check using types
      const usingBinding = resolveIdentifierInTable(node, scope.locals, options);

      if (globalBinding && usingBinding) {
        reportAmbiguousIdentifier(node, [globalBinding, usingBinding]);
        return globalBinding;
      } else if (globalBinding) {
        return globalBinding;
      } else if (usingBinding) {
        return usingBinding.flags & SymbolFlags.DuplicateUsing ? undefined : usingBinding;
      }
    }

    if (mapper === undefined) {
      reportCheckerDiagnostic(
        createDiagnostic({
          code: "unknown-identifier",
          format: { id: node.sv },
          target: node,
          codefixes: getCodefixesForUnknownIdentifier(node),
        })
      );
    }
    return undefined;
  }

  function getCodefixesForUnknownIdentifier(node: IdentifierNode): CodeFix[] | undefined {
    switch (node.sv) {
      case "number":
        return [createChangeIdentifierCodeFix(node, "float64")];
      default:
        return undefined;
    }
  }

  function resolveTypeReferenceSym(
    node: TypeReferenceNode | MemberExpressionNode | IdentifierNode,
    mapper: TypeMapper | undefined,
    options?: Partial<SymbolResolutionOptions> | boolean
  ): Sym | undefined {
    const resolvedOptions: SymbolResolutionOptions =
      typeof options === "boolean"
        ? { ...defaultSymbolResolutionOptions, resolveDecorators: options }
        : { ...defaultSymbolResolutionOptions, ...(options ?? {}) };
    if (mapper === undefined && resolvedOptions.checkTemplateTypes && referenceSymCache.has(node)) {
      return referenceSymCache.get(node);
    }
    const sym = resolveTypeReferenceSymInternal(node, mapper, resolvedOptions);
    if (resolvedOptions.checkTemplateTypes) {
      referenceSymCache.set(node, sym);
    }
    return sym;
  }

  function resolveTypeReferenceSymInternal(
    node: TypeReferenceNode | MemberExpressionNode | IdentifierNode,
    mapper: TypeMapper | undefined,
    options: SymbolResolutionOptions
  ): Sym | undefined {
    if (hasParseError(node)) {
      // Don't report synthetic identifiers used for parser error recovery.
      // The parse error is the root cause and will already have been logged.
      return undefined;
    }

    if (node.kind === SyntaxKind.TypeReference) {
      return resolveTypeReferenceSym(node.target, mapper, options);
    }

    if (node.kind === SyntaxKind.MemberExpression) {
      let base = resolveTypeReferenceSym(node.base, mapper);
      if (!base) {
        return undefined;
      }

      // when resolving a type reference based on an alias, unwrap the alias.
      if (base.flags & SymbolFlags.Alias) {
        base = getAliasedSymbol(base, mapper, options);
        if (!base) {
          return undefined;
        }
      }

      if (node.selector === ".") {
        return resolveMemberInContainer(node, base, mapper, options);
      } else {
        return resolveMetaProperty(node, base);
      }
    }

    if (node.kind === SyntaxKind.Identifier) {
      const sym = resolveIdentifierInScope(node, mapper, options);
      if (!sym) return undefined;

      return sym.flags & SymbolFlags.Using ? sym.symbolSource : sym;
    }

    compilerAssert(false, `Unknown type reference kind "${SyntaxKind[(node as any).kind]}"`, node);
  }

  function resolveMemberInContainer(
    node: MemberExpressionNode,
    base: Sym,
    mapper: TypeMapper | undefined,
    options: SymbolResolutionOptions
  ) {
    if (base.flags & SymbolFlags.Namespace) {
      const symbol = resolveIdentifierInTable(node.id, base.exports, options);
      if (!symbol) {
        reportCheckerDiagnostic(
          createDiagnostic({
            code: "invalid-ref",
            messageId: "underNamespace",
            format: {
              namespace: getFullyQualifiedSymbolName(base),
              id: node.id.sv,
            },
            target: node,
          })
        );
        return undefined;
      }
      return symbol;
    } else if (base.flags & SymbolFlags.Decorator) {
      reportCheckerDiagnostic(
        createDiagnostic({
          code: "invalid-ref",
          messageId: "inDecorator",
          format: { id: node.id.sv },
          target: node,
        })
      );
      return undefined;
    } else if (base.flags & SymbolFlags.Function) {
      reportCheckerDiagnostic(
        createDiagnostic({
          code: "invalid-ref",
          messageId: "node",
          format: { id: node.id.sv, nodeName: "function" },
          target: node,
        })
      );

      return undefined;
    } else if (base.flags & SymbolFlags.MemberContainer) {
      if (options.checkTemplateTypes && isTemplatedNode(base.declarations[0])) {
        const type =
          base.flags & SymbolFlags.LateBound
            ? base.type!
            : getTypeForNode(base.declarations[0], mapper);
        if (isTemplateInstance(type)) {
          lateBindMembers(type, base);
        }
      }
      const sym = resolveIdentifierInTable(node.id, base.members!, options);
      if (!sym) {
        reportCheckerDiagnostic(
          createDiagnostic({
            code: "invalid-ref",
            messageId: "underContainer",
            format: { kind: getMemberKindName(base.declarations[0]), id: node.id.sv },
            target: node,
          })
        );
        return undefined;
      }
      return sym;
    } else {
      reportCheckerDiagnostic(
        createDiagnostic({
          code: "invalid-ref",
          messageId: "node",
          format: {
            id: node.id.sv,
            nodeName: base.declarations[0] ? SyntaxKind[base.declarations[0].kind] : "Unknown node",
          },
          target: node,
        })
      );

      return undefined;
    }
  }

  function resolveMetaProperty(node: MemberExpressionNode, base: Sym) {
    const resolved = resolveIdentifierInTable(node.id, base.metatypeMembers, {
      resolveDecorators: false,
      checkTemplateTypes: false,
    });
    if (!resolved) {
      reportCheckerDiagnostic(
        createDiagnostic({
          code: "invalid-ref",
          messageId: "metaProperty",
          format: { kind: getMemberKindName(base.declarations[0]), id: node.id.sv },
          target: node,
        })
      );
    }

    return resolved;
  }

  function getMemberKindName(node: Node) {
    switch (node.kind) {
      case SyntaxKind.ModelStatement:
      case SyntaxKind.ModelExpression:
        return "Model";
      case SyntaxKind.ModelProperty:
        return "ModelProperty";
      case SyntaxKind.EnumStatement:
        return "Enum";
      case SyntaxKind.InterfaceStatement:
        return "Interface";
      case SyntaxKind.UnionStatement:
        return "Union";
      default:
        return "Type";
    }
  }

  /**
   * Return the symbol that is aliased by this alias declaration. If no such symbol is aliased,
   * return the symbol for the alias instead. For member containers which need to be late bound
   * (i.e. they contain symbols we don't know until we've instantiated the type and the type is an
   * instantiation) we late bind the container which creates the symbol that will hold its members.
   */
  function getAliasedSymbol(
    aliasSymbol: Sym,
    mapper: TypeMapper | undefined,
    options: SymbolResolutionOptions
  ): Sym | undefined {
    let current = aliasSymbol;
    while (current.flags & SymbolFlags.Alias) {
      const node = current.declarations[0];
      const targetNode = node.kind === SyntaxKind.AliasStatement ? node.value : node;
      const sym = resolveTypeReferenceSymInternal(targetNode as any, mapper, options);
      if (sym === undefined) {
        return undefined;
      }
      current = sym;
    }
    const sym = current;
    const node = aliasSymbol.declarations[0];

    const resolvedTargetNode = sym.declarations[0];
    if (!options.checkTemplateTypes || !isTemplatedNode(resolvedTargetNode)) {
      return sym;
    }

    const aliasType = getTypeForNode(node as AliasStatementNode, mapper);
    if (isErrorType(aliasType)) {
      return undefined;
    }
    switch (aliasType.kind) {
      case "Model":
      case "Interface":
      case "Union":
        if (isTemplateInstance(aliasType)) {
          // this is an alias for some instantiation, so late-bind the instantiation
          lateBindMemberContainer(aliasType);
          return aliasType.symbol!;
        }
      // fallthrough
      default:
        // get the symbol from the node aliased type's node, or just return the base
        // if it doesn't have a symbol (which will likely result in an error later on)
        return getMergedSymbol(aliasType.node!.symbol) ?? aliasSymbol;
    }
  }

  function checkStringTemplateExpresion(
    node: StringTemplateExpressionNode,
    mapper: TypeMapper | undefined
  ): StringTemplate {
    const spans: StringTemplateSpan[] = [createTemplateSpanLiteral(node.head)];
    for (const span of node.spans) {
      spans.push(createTemplateSpanValue(span.expression, mapper));
      spans.push(createTemplateSpanLiteral(span.literal));
    }
    const type = createType({
      kind: "StringTemplate",
      node,
      spans,
    });

    return type;
  }

  function createTemplateSpanLiteral(
    node: StringTemplateHeadNode | StringTemplateMiddleNode | StringTemplateTailNode
  ): StringTemplateSpanLiteral {
    return createType({
      kind: "StringTemplateSpan",
      node: node,
      isInterpolated: false,
      type: getLiteralType(node),
    });
  }

  function createTemplateSpanValue(
    node: Expression,
    mapper: TypeMapper | undefined
  ): StringTemplateSpanValue {
    return createType({
      kind: "StringTemplateSpan",
      node: node,
      isInterpolated: true,
      type: getTypeForNode(node, mapper),
    });
  }

  function checkStringLiteral(str: StringLiteralNode): StringLiteral {
    return getLiteralType(str);
  }

  function checkNumericLiteral(num: NumericLiteralNode): NumericLiteral {
    return getLiteralType(num);
  }

  function checkBooleanLiteral(bool: BooleanLiteralNode): BooleanLiteral {
    return getLiteralType(bool);
  }

  function checkProgram() {
    program.reportDuplicateSymbols(globalNamespaceNode.symbol.exports);
    for (const file of program.sourceFiles.values()) {
      bindAllMembers(file);
    }
    for (const file of program.sourceFiles.values()) {
      bindMetaTypes(file);
    }
    for (const file of program.sourceFiles.values()) {
      for (const ns of file.namespaces) {
        const exports = mergedSymbols.get(ns.symbol)?.exports ?? ns.symbol.exports;
        program.reportDuplicateSymbols(exports);
        initializeTypeForNamespace(ns);
      }
    }

    for (const file of program.sourceFiles.values()) {
      applyAugmentDecoratorsInScope(file);
    }

    for (const file of program.sourceFiles.values()) {
      checkSourceFile(file);
    }

    internalDecoratorValidation();
  }

  /**
   * Post checking validation for internal decorators.
   */
  function internalDecoratorValidation() {
    validateInheritanceDiscriminatedUnions(program);
  }

  function applyAugmentDecoratorsInScope(scope: TypeSpecScriptNode | NamespaceStatementNode) {
    applyAugmentDecorators(scope);
    if (scope.statements === undefined) {
      return;
    }

    if (isArray(scope.statements)) {
      for (const statement of scope.statements) {
        if (statement.kind === SyntaxKind.NamespaceStatement) {
          applyAugmentDecoratorsInScope(statement);
        }
      }
    } else {
      applyAugmentDecoratorsInScope(scope.statements);
    }
  }

  function checkSourceFile(file: TypeSpecScriptNode) {
    for (const statement of file.statements) {
      getTypeOrValueForNode(statement, undefined);
    }
  }

  /**
   * Check that the given node template parameters are valid if applicable.
   * @param node Node with template parameters
   * @param mapper Type mapper, set if instantiating the template, undefined otherwise.
   */
  function checkTemplateDeclaration(node: TemplateableNode, mapper: TypeMapper | undefined) {
    // If mapper is undefined it means we are checking the declaration of the template.
    if (mapper === undefined) {
      for (const templateParameter of node.templateParameters) {
        checkTemplateParameterDeclaration(templateParameter, undefined);
      }
    }
  }

  function checkModel(
    node: ModelExpressionNode | ModelStatementNode,
    mapper: TypeMapper | undefined
  ): Model {
    if (node.kind === SyntaxKind.ModelStatement) {
      return checkModelStatement(node, mapper);
    } else {
      return checkModelExpression(node, mapper);
    }
  }

  function checkModelStatement(node: ModelStatementNode, mapper: TypeMapper | undefined): Model {
    const links = getSymbolLinks(node.symbol);

    if (links.declaredType && mapper === undefined) {
      // we're not instantiating this model and we've already checked it
      return links.declaredType as any;
    }
    checkTemplateDeclaration(node, mapper);

    const decorators: DecoratorApplication[] = [];
    const type: Model = createType({
      kind: "Model",
      name: node.id.sv,
      node: node,
      properties: createRekeyableMap<string, ModelProperty>(),
      namespace: getParentNamespaceType(node),
      decorators,
      derivedModels: [],
    });
    linkType(links, type, mapper);
    const isBase = checkModelIs(node, node.is, mapper);

    if (isBase) {
      type.sourceModel = isBase;
      // copy decorators
      decorators.push(...isBase.decorators);
      if (isBase.indexer) {
        type.indexer = isBase.indexer;
      }
    }
    decorators.push(...checkDecorators(type, node, mapper));

    if (isBase) {
      for (const prop of isBase.properties.values()) {
        const newProp = cloneType(prop, {
          sourceProperty: prop,
          model: type,
        });
        linkIndirectMember(node, newProp, mapper);
        type.properties.set(prop.name, newProp);
      }
    }

    if (isBase) {
      type.baseModel = isBase.baseModel;
    } else if (node.extends) {
      type.baseModel = checkClassHeritage(node, node.extends, mapper);
      if (type.baseModel) {
        copyDeprecation(type.baseModel, type);
      }
    }

    if (type.baseModel) {
      type.baseModel.derivedModels.push(type);
    }

    // Hold on to the model type that's being defined so that it
    // can be referenced
    if (mapper === undefined) {
      type.namespace?.models.set(type.name, type);
    }

    // Evaluate the properties after
    checkModelProperties(node, type.properties, type, mapper);

    linkMapper(type, mapper);

    if (shouldCreateTypeForTemplate(node, mapper)) {
      finishType(type);
    }

    const indexer = getIndexer(program, type);
    if (type.name === "Array" && isInTypeSpecNamespace(type)) {
      stdTypes.Array = type;
    } else if (type.name === "Record" && isInTypeSpecNamespace(type)) {
      stdTypes.Record = type;
    }
    if (indexer) {
      type.indexer = indexer;
    }
    return type;
  }

  function shouldCreateTypeForTemplate(
    node: TemplateDeclarationNode,
    mapper: TypeMapper | undefined
  ) {
    // Node is not a template we should create the type.
    if (node.templateParameters.length === 0) {
      return true;
    }
    // There is no mapper so we shouldn't be instantiating the template.
    if (mapper === undefined) {
      return false;
    }

    // Some of the mapper args are still template parameter so we shouldn't create the type.
    return mapper.args.every((t) => isValue(t) || t.kind !== "TemplateParameter");
  }

  function checkModelExpression(node: ModelExpressionNode, mapper: TypeMapper | undefined) {
    const properties = createRekeyableMap<string, ModelProperty>();
    const type: Model = createType({
      kind: "Model",
      name: "",
      node: node,
      properties,
      indexer: undefined,
      namespace: getParentNamespaceType(node),
      decorators: [],
      derivedModels: [],
    });
    checkModelProperties(node, properties, type, mapper);
    return finishType(type);
  }

  /** Find the indexer that applies to this model. Either defined on itself or from a base model */
  function findIndexer(model: Model): ModelIndexer | undefined {
    let current: Model | undefined = model;

    while (current) {
      if (current.indexer) {
        return current.indexer;
      }
      current = current.baseModel;
    }
    return undefined;
  }

  function checkPropertyCompatibleWithModelIndexer(
    parentModel: Model,
    property: ModelProperty,
    diagnosticTarget: Node
  ) {
    const indexer = findIndexer(parentModel);
    if (indexer === undefined) {
      return;
    }
    return checkPropertyCompatibleWithIndexer(indexer, property, diagnosticTarget);
  }

  function checkPropertyCompatibleWithIndexer(
    indexer: ModelIndexer,
    property: ModelProperty,
    diagnosticTarget: Node
  ) {
    if (indexer.key.name === "integer") {
      reportCheckerDiagnostics([
        createDiagnostic({
          code: "no-array-properties",
          target: diagnosticTarget,
        }),
      ]);
      return;
    }

    const [valid, diagnostics] = isTypeAssignableTo(property.type, indexer.value, diagnosticTarget);
    if (!valid)
      reportCheckerDiagnostic(
        createDiagnostic({
          code: "incompatible-indexer",
          format: { message: diagnostics.map((x) => `  ${x.message}`).join("\n") },
          target:
            diagnosticTarget.kind === SyntaxKind.ModelProperty
              ? diagnosticTarget.value
              : diagnosticTarget,
        })
      );
  }

  function checkModelProperties(
    node: ModelExpressionNode | ModelStatementNode,
    properties: Map<string, ModelProperty>,
    parentModel: Model,
    mapper: TypeMapper | undefined
  ) {
    let spreadIndexers: ModelIndexer[] | undefined;
    for (const prop of node.properties!) {
      if ("id" in prop) {
        const newProp = checkModelProperty(prop, mapper);
        newProp.model = parentModel;
        checkPropertyCompatibleWithModelIndexer(parentModel, newProp, prop);
        defineProperty(properties, newProp);
      } else {
        // spread property
        const [newProperties, additionalIndexer] = checkSpreadProperty(
          node.symbol,
          prop.target,
          parentModel,
          mapper
        );
        if (additionalIndexer) {
          if (spreadIndexers) {
            spreadIndexers.push(additionalIndexer);
          } else {
            spreadIndexers = [additionalIndexer];
          }
        }
        for (const newProp of newProperties) {
          linkIndirectMember(node, newProp, mapper);
          checkPropertyCompatibleWithModelIndexer(parentModel, newProp, prop);
          defineProperty(properties, newProp, prop);
        }
      }
    }

    if (spreadIndexers) {
      const value =
        spreadIndexers.length === 1
          ? spreadIndexers[0].value
          : createUnion(spreadIndexers.map((i) => i.value));
      parentModel.indexer = {
        key: spreadIndexers[0].key,
        value: value,
      };
    }
  }

  function checkObjectValue(
    node: ObjectLiteralNode,
    mapper: TypeMapper | undefined,
    constraint: CheckValueConstraint | undefined
  ): ObjectValue | null {
    const properties = checkObjectLiteralProperties(node, mapper);
    const preciseType = createTypeForObjectValue(properties);
    if (constraint && !checkTypeOfValueMatchConstraint(preciseType, constraint, node)) {
      return null;
    }
    return {
      valueKind: "ObjectValue",
      node: node,
      properties,
      type: constraint ? constraint.type : preciseType,
    };
  }

  function createTypeForObjectValue(properties: Map<string, ObjectValuePropertyDescriptor>): Model {
    return createAndFinishType({
      kind: "Model",
      name: "",
      properties: createRekeyableMap<string, ModelProperty>(
        [...properties.entries()].map(([name, prop]) => [
          name,
          createModelPropertyForObjectPropertyDescriptor(prop),
        ])
      ),
      decorators: [],
      derivedModels: [],
    });
  }

  function createModelPropertyForObjectPropertyDescriptor(
    prop: ObjectValuePropertyDescriptor
  ): ModelProperty {
    return createAndFinishType({
      kind: "ModelProperty",
      node: undefined!,
      optional: false,
      name: prop.name,
      type: prop.value.type,
      decorators: [],
    });
  }

  function checkObjectLiteralProperties(
    node: ObjectLiteralNode,
    mapper: TypeMapper | undefined
  ): Map<string, ObjectValuePropertyDescriptor> {
    const properties = new Map<string, ObjectValuePropertyDescriptor>();

    for (const prop of node.properties!) {
      if ("id" in prop) {
        const value = getValueForNode(prop.value, mapper);
        if (value !== null) {
          properties.set(prop.id.sv, { name: prop.id.sv, value: value });
        }
      } else {
        const targetType = checkObjectSpreadProperty(prop.target, mapper);
        if (targetType) {
          for (const [name, value] of targetType.properties) {
            properties.set(name, value);
          }
        }
      }
    }
    return properties;
  }

  function checkObjectSpreadProperty(
    targetNode: TypeReferenceNode,
    mapper: TypeMapper | undefined
  ): ObjectValue | null {
    const value = getValueForNode(targetNode, mapper);
    if (value === null) {
      return null;
    }
    if (value.valueKind !== "ObjectValue") {
      reportCheckerDiagnostic(createDiagnostic({ code: "spread-object", target: targetNode }));
      return null;
    }

    return value;
  }

  function checkArrayValue(
    node: TupleLiteralNode,
    mapper: TypeMapper | undefined,
    constraint: CheckValueConstraint | undefined
  ): ArrayValue | null {
    let hasError = false;
    const values = node.values.map((itemNode) => {
      const value = getValueForNode(itemNode, mapper);
      if (value === null) {
        hasError = true;
      }
      return value;
    });
    if (hasError) {
      return null;
    }

    const preciseType = createTypeForArrayValue(values as any);
    if (constraint && !checkTypeOfValueMatchConstraint(preciseType, constraint, node)) {
      return null;
    }

    return {
      valueKind: "ArrayValue",
      node: node,
      values: values as any,
      type: constraint ? constraint.type : preciseType,
    };
  }

  function createTypeForArrayValue(values: Value[]): Tuple {
    return createAndFinishType({
      kind: "Tuple",
      node: undefined!,
      values: values.map((x) => x.type),
    });
  }

  function inferScalarForPrimitiveValue(
    base: Scalar,
    type: Type | undefined,
    literalType: Type
  ): Scalar | undefined {
    if (type === undefined) {
      return undefined;
    }
    switch (type.kind) {
      case "Scalar":
        if (areScalarsRelated(type, base)) {
          return type;
        }
        return undefined;
      case "Union":
        let found = undefined;
        for (const variant of type.variants.values()) {
          const scalar = inferScalarForPrimitiveValue(base, variant.type, literalType);
          if (scalar) {
            if (found) {
              reportCheckerDiagnostic(
                createDiagnostic({
                  code: "ambiguous-scalar-type",
                  format: {
                    value: getTypeName(literalType),
                    types: [found, scalar].map((x) => x.name).join(", "),
                    example: found.name,
                  },
                  target: literalType,
                })
              );
              return undefined;
            } else {
              found = scalar;
            }
          }
        }
        return found;
      default:
        return undefined;
    }
  }

  function checkStringValue(
    literalType: StringLiteral | StringTemplate,
    constraint: CheckValueConstraint | undefined,
    node: Node
  ): StringValue | null {
    if (constraint && !checkTypeOfValueMatchConstraint(literalType, constraint, node)) {
      return null;
    }
    let value: string;
    if (literalType.kind === "StringTemplate") {
      const [result, diagnostics] = stringTemplateToString(literalType);
      value = result;
      reportCheckerDiagnostics(diagnostics);
    } else {
      value = literalType.value;
    }
    const scalar = inferScalarForPrimitiveValue(
      getStdType("string"),
      constraint?.type,
      literalType
    );
    return {
      valueKind: "StringValue",
      value,
      type: constraint ? constraint.type : literalType,
      scalar,
    };
  }

  function checkNumericValue(
    literalType: NumericLiteral,
    constraint: CheckValueConstraint | undefined,
    node: Node
  ): NumericValue | null {
    if (constraint && !checkTypeOfValueMatchConstraint(literalType, constraint, node)) {
      return null;
    }
    const scalar = inferScalarForPrimitiveValue(
      getStdType("numeric"),
      constraint?.type,
      literalType
    );
    return {
      valueKind: "NumericValue",
      value: Numeric(literalType.valueAsString),
      type: constraint ? constraint.type : literalType,
      scalar,
    };
  }

  function checkBooleanValue(
    literalType: BooleanLiteral,
    constraint: CheckValueConstraint | undefined,
    node: Node
  ): BooleanValue | null {
    if (constraint && !checkTypeOfValueMatchConstraint(literalType, constraint, node)) {
      return null;
    }
    const scalar = inferScalarForPrimitiveValue(
      getStdType("boolean"),
      constraint?.type,
      literalType
    );
    return {
      valueKind: "BooleanValue",
      value: literalType.value,
      type: constraint ? constraint.type : literalType,
      scalar,
    };
  }

  function checkNullValue(
    literalType: NullType,
    constraint: CheckValueConstraint | undefined,
    node: Node
  ): NullValue | null {
    if (constraint && !checkTypeOfValueMatchConstraint(literalType, constraint, node)) {
      return null;
    }

    return {
      valueKind: "NullValue",
      type: constraint ? constraint.type : literalType,
      value: null,
    };
  }

  function checkEnumValue(
    literalType: EnumMember,
    constraint: CheckValueConstraint | undefined,
    node: Node
  ): EnumValue | null {
    if (constraint && !checkTypeOfValueMatchConstraint(literalType, constraint, node)) {
      return null;
    }
    return {
      valueKind: "EnumValue",
      type: constraint ? constraint.type : literalType,
      value: literalType,
    };
  }

  function checkCallExpressionTarget(
    node: CallExpressionNode,
    mapper: TypeMapper | undefined
  ): ScalarConstructor | Scalar | null {
    const target = checkTypeReference(node.target, mapper);
    if (target.kind === "Scalar" || target.kind === "ScalarConstructor") {
      return target;
    } else {
      reportCheckerDiagnostic(
        createDiagnostic({
          code: "non-callable",
          format: { type: target.kind },
          target: node.target,
        })
      );
      return null;
    }
  }

  /** Check the arguments of the call expression are a single value of the given syntax. */
  function checkPrimitiveArg<T extends NumericValue | BooleanValue | StringValue>(
    node: CallExpressionNode,
    scalar: Scalar,
    valueKind: T["valueKind"]
  ): T | null {
    if (node.arguments.length !== 1) {
      reportCheckerDiagnostic(
        createDiagnostic({
          code: "invalid-primitive-init",
          target: node.target,
        })
      );
      return null;
    }
    const argNode = node.arguments[0];
    const value = getValueForNode(argNode, undefined);
    if (value === null) {
      return null; // error should already have been reported above.
    }
    if (value.valueKind !== valueKind) {
      reportCheckerDiagnostic(
        createDiagnostic({
          code: "invalid-primitive-init",
          messageId: "invalidArg",
          format: { actual: value.valueKind, expected: valueKind },
          target: argNode,
        })
      );
      return null;
    }
    if (!checkValueOfType(value, scalar, argNode)) {
      return null;
    }
    return { ...value, scalar, type: scalar } as any;
  }

  function createScalarValue(
    node: CallExpressionNode,
    mapper: TypeMapper | undefined,
    declaration: ScalarConstructor
  ): ScalarValue | null {
    let hasError = false;

    const minArgs = declaration.parameters.filter((x) => !x.optional && !x.rest).length ?? 0;
    const maxArgs = declaration.parameters[declaration.parameters.length - 1]?.rest
      ? undefined
      : declaration.parameters.length;

    if (
      node.arguments.length < minArgs ||
      (maxArgs !== undefined && node.arguments.length > maxArgs)
    ) {
      // In the case we have too little args then this decorator is not applicable.
      // If there is too many args then we can still run the decorator as long as the args are valid.
      if (node.arguments.length < minArgs) {
        hasError = true;
      }

      if (maxArgs === undefined) {
        reportCheckerDiagnostic(
          createDiagnostic({
            code: "invalid-argument-count",
            messageId: "atLeast",
            format: { actual: node.arguments.length.toString(), expected: minArgs.toString() },
            target: node,
          })
        );
      } else {
        const expected = minArgs === maxArgs ? minArgs.toString() : `${minArgs}-${maxArgs}`;
        reportCheckerDiagnostic(
          createDiagnostic({
            code: "invalid-argument-count",
            format: { actual: node.arguments.length.toString(), expected },
            target: node,
          })
        );
      }
    }

    const resolvedArgs: Value[] = [];

    for (const [index, parameter] of declaration.parameters.entries()) {
      if (parameter.rest) {
        const restType =
          parameter.type.kind === "ParamConstraintUnion" || parameter.type.kind === "Value" // TODO: change if we change this to not be a FunctionParameter
            ? undefined
            : getIndexType(parameter.type);
        if (restType) {
          for (let i = index; i < node.arguments.length; i++) {
            const argNode = node.arguments[i];
            if (argNode) {
              const arg = getValueForNode(argNode, mapper, { kind: "argument", type: restType });
              if (arg === null) {
                hasError = true;
                continue;
              }
              if (checkValueOfType(arg, restType, argNode)) {
                resolvedArgs.push(arg);
              } else {
                hasError = true;
              }
            }
          }
        }
        break;
      }
      const argNode = node.arguments[index];
      if (argNode) {
        const arg = getValueForNode(argNode, mapper, {
          kind: "argument",
          type: parameter.type as any, // TODO: change if we change this to not be a FunctionParameter
        });
        if (arg === null) {
          hasError = true;
          continue;
        }
        if (checkValueOfType(arg, parameter.type as any, argNode)) {
          resolvedArgs.push(arg);
        } else {
          hasError = true;
        }
      }
    }
    if (hasError) {
      return null;
    }
    return {
      valueKind: "ScalarValue",
      value: {
        name: declaration.name,
        args: resolvedArgs,
      },
      scalar: declaration.scalar,
      type: declaration.scalar,
    };
  }

  // TODO: should those be called eval?
  function checkCallExpression(
    node: CallExpressionNode,
    mapper: TypeMapper | undefined
  ): Value | null {
    const target = checkCallExpressionTarget(node, mapper);
    if (target === null) {
      return null;
    }
    if (target.kind === "ScalarConstructor") {
      return createScalarValue(node, mapper, target);
    }

    if (areScalarsRelated(target, getStdType("string"))) {
      return checkPrimitiveArg(node, target, "StringValue");
    } else if (areScalarsRelated(target, getStdType("numeric"))) {
      return checkPrimitiveArg(node, target, "NumericValue");
    } else if (areScalarsRelated(target, getStdType("boolean"))) {
      return checkPrimitiveArg(node, target, "BooleanValue");
    } else {
      reportCheckerDiagnostic(
        createDiagnostic({
          code: "named-init-required",
          format: { typeKind: target.kind },
          target: node.target,
        })
      );
      return null;
    }
  }

  function createUnion(options: Type[]): Union {
    const variants = createRekeyableMap<string | symbol, UnionVariant>();
    const union: Union = createAndFinishType({
      kind: "Union",
      node: undefined!,
      options,
      decorators: [],
      variants,
      expression: true,
    });

    for (const option of options) {
      const name = Symbol("indexer-union-variant");
      variants.set(
        name,
        createAndFinishType({
          kind: "UnionVariant",
          node: undefined!,
          type: option,
          name,
          union,
          decorators: [],
        })
      );
    }
    return union;
  }

  function defineProperty(
    properties: Map<string, ModelProperty>,
    newProp: ModelProperty,
    diagnosticTarget?: DiagnosticTarget
  ) {
    if (properties.has(newProp.name)) {
      reportCheckerDiagnostic(
        createDiagnostic({
          code: "duplicate-property",
          format: { propName: newProp.name },
          target: diagnosticTarget ?? newProp,
        })
      );
      return;
    }

    const overriddenProp = getOverriddenProperty(newProp);
    if (overriddenProp) {
      const [isAssignable, _] = isTypeAssignableTo(newProp.type, overriddenProp.type, newProp);
      const parentType = getTypeName(overriddenProp.type);
      const newPropType = getTypeName(newProp.type);

      if (!isAssignable) {
        reportCheckerDiagnostic(
          createDiagnostic({
            code: "override-property-mismatch",
            format: { propName: newProp.name, propType: newPropType, parentType: parentType },
            target: diagnosticTarget ?? newProp,
          })
        );
        return;
      }
    }

    properties.set(newProp.name, newProp);
  }

  function bindAllMembers(node: Node) {
    const bound = new Set<Sym>();
    if (node.symbol) {
      bindMembers(node, node.symbol);
    }
    visitChildren(node, (child) => {
      bindAllMembers(child);
    });

    function bindMembers(node: Node, containerSym: Sym) {
      if (bound.has(containerSym)) {
        return;
      }
      bound.add(containerSym);
      let containerMembers: Mutable<SymbolTable>;

      switch (node.kind) {
        case SyntaxKind.ModelStatement:
          if (node.extends && node.extends.kind === SyntaxKind.TypeReference) {
            resolveAndCopyMembers(node.extends);
          }
          if (node.is && node.is.kind === SyntaxKind.TypeReference) {
            resolveAndCopyMembers(node.is);
          }
          for (const prop of node.properties) {
            if (prop.kind === SyntaxKind.ModelSpreadProperty) {
              resolveAndCopyMembers(prop.target);
            } else {
              const name = prop.id.sv;
              bindMember(name, prop, SymbolFlags.ModelProperty);
            }
          }
          break;
        case SyntaxKind.ScalarStatement:
          if (node.extends && node.extends.kind === SyntaxKind.TypeReference) {
            resolveAndCopyMembers(node.extends);
          }
          for (const member of node.members) {
            const name = member.id.sv;
            bindMember(name, member, SymbolFlags.ScalarMember);
          }
          break;
        case SyntaxKind.ModelExpression:
          for (const prop of node.properties) {
            if (prop.kind === SyntaxKind.ModelSpreadProperty) {
              resolveAndCopyMembers(prop.target);
            } else {
              const name = prop.id.sv;
              bindMember(name, prop, SymbolFlags.ModelProperty);
            }
          }
          break;
        case SyntaxKind.EnumStatement:
          for (const member of node.members.values()) {
            if (member.kind === SyntaxKind.EnumSpreadMember) {
              resolveAndCopyMembers(member.target);
            } else {
              const name = member.id.sv;
              bindMember(name, member, SymbolFlags.EnumMember);
            }
          }
          break;
        case SyntaxKind.InterfaceStatement:
          for (const member of node.operations.values()) {
            bindMember(member.id.sv, member, SymbolFlags.InterfaceMember | SymbolFlags.Operation);
          }
          if (node.extends) {
            for (const ext of node.extends) {
              resolveAndCopyMembers(ext);
            }
          }
          break;
        case SyntaxKind.UnionStatement:
          for (const variant of node.options.values()) {
            if (!variant.id) {
              continue;
            }
            const name = variant.id.sv;
            bindMember(name, variant, SymbolFlags.UnionVariant);
          }
          break;
      }

      function resolveAndCopyMembers(node: TypeReferenceNode) {
        let ref = resolveTypeReferenceSym(node, undefined);
        if (ref && ref.flags & SymbolFlags.Alias) {
          ref = resolveAliasedSymbol(ref);
        }
        if (ref && ref.members) {
          bindMembers(ref.declarations[0], ref);
          copyMembers(ref.members);
        }
      }

      function resolveAliasedSymbol(ref: Sym): Sym | undefined {
        const node = ref.declarations[0] as AliasStatementNode;
        switch (node.value.kind) {
          case SyntaxKind.MemberExpression:
          case SyntaxKind.TypeReference:
            const resolvedSym = resolveTypeReferenceSym(node.value, undefined);
            if (resolvedSym && resolvedSym.flags & SymbolFlags.Alias) {
              return resolveAliasedSymbol(resolvedSym);
            }
            return resolvedSym;
          default:
            return undefined;
        }
      }

      function copyMembers(table: SymbolTable) {
        const members = augmentedSymbolTables.get(table) ?? table;
        for (const member of members.values()) {
          bindMember(member.name, member.declarations[0], member.flags);
        }
      }

      function bindMember(name: string, node: Node, kind: SymbolFlags) {
        const sym = createSymbol(node, name, kind, containerSym);
        compilerAssert(containerSym.members, "containerSym.members is undefined");
        containerMembers ??= getOrCreateAugmentedSymbolTable(containerSym.members);
        containerMembers.set(name, sym);
      }
    }
  }

  function copyMembersToContainer(targetContainerSym: Sym, table: SymbolTable) {
    const members = augmentedSymbolTables.get(table) ?? table;
    compilerAssert(targetContainerSym.members, "containerSym.members is undefined");
    const containerMembers = getOrCreateAugmentedSymbolTable(targetContainerSym.members);

    for (const member of members.values()) {
      bindMemberToContainer(
        targetContainerSym,
        containerMembers,
        member.name,
        member.declarations[0],
        member.flags
      );
    }
  }

  function bindMemberToContainer(
    containerSym: Sym,
    containerMembers: Mutable<SymbolTable>,
    name: string,
    node: Node,
    kind: SymbolFlags
  ) {
    const sym = createSymbol(node, name, kind, containerSym);
    compilerAssert(containerSym.members, "containerSym.members is undefined");
    containerMembers.set(name, sym);
  }

  function bindMetaTypes(node: Node) {
    const visited = new Set();
    function visit(node: Node, symbol?: Sym) {
      if (visited.has(node)) {
        return;
      }
      visited.add(node);
      switch (node.kind) {
        case SyntaxKind.ModelProperty: {
          const sym = getSymbolForMember(node);
          if (sym) {
            const table = getOrCreateAugmentedSymbolTable(sym.metatypeMembers!);

            table.set(
              "type",
              node.value.kind === SyntaxKind.TypeReference
                ? createSymbol(node.value, "", SymbolFlags.Alias)
                : node.value.symbol
            );
          }
          break;
        }

        case SyntaxKind.OperationStatement: {
          const sym = symbol ?? node.symbol ?? getSymbolForMember(node);
          const table = getOrCreateAugmentedSymbolTable(sym.metatypeMembers!);
          if (node.signature.kind === SyntaxKind.OperationSignatureDeclaration) {
            table.set("parameters", node.signature.parameters.symbol);
            table.set("returnType", node.signature.returnType.symbol);
          } else {
            const sig = resolveTypeReferenceSym(node.signature.baseOperation, undefined, {
              checkTemplateTypes: false,
            });
            if (sig) {
              visit(sig.declarations[0], sig);
              const sigTable = getOrCreateAugmentedSymbolTable(sig.metatypeMembers!);
              const sigParameterSym = sigTable.get("parameters")!;
              if (sigParameterSym !== undefined) {
                const parametersSym = createSymbol(
                  sigParameterSym.declarations[0],
                  "parameters",
                  SymbolFlags.Model & SymbolFlags.MemberContainer
                );
                copyMembersToContainer(parametersSym, sigParameterSym.members!);
                table.set("parameters", parametersSym);
                table.set("returnType", sigTable.get("returnType")!);
              }
            }
          }

          break;
        }
      }
      visitChildren(node, (child) => {
        bindMetaTypes(child);
      });
    }
    visit(node);
  }

  /**
   * Initializes a late bound symbol for the type. This is generally necessary when attempting to
   * access a symbol for a type that is created during the check phase.
   */
  function lateBindMemberContainer(type: Type) {
    if ((type as any).symbol) return;
    switch (type.kind) {
      case "Model":
        type.symbol = createSymbol(type.node, type.name, SymbolFlags.Model | SymbolFlags.LateBound);
        mutate(type.symbol).type = type;
        break;
      case "Interface":
        type.symbol = createSymbol(
          type.node,
          type.name,
          SymbolFlags.Interface | SymbolFlags.LateBound
        );
        mutate(type.symbol).type = type;
        break;
      case "Union":
        if (!type.name) return; // don't make a symbol for anonymous unions
        type.symbol = createSymbol(type.node, type.name, SymbolFlags.Union | SymbolFlags.LateBound);
        mutate(type.symbol).type = type;
        break;
    }
  }
  function lateBindMembers(type: Type, containerSym: Sym) {
    let containerMembers: Mutable<SymbolTable> | undefined;

    switch (type.kind) {
      case "Model":
        for (const prop of walkPropertiesInherited(type)) {
          lateBindMember(prop, SymbolFlags.ModelProperty);
        }
        break;
      case "Scalar":
        for (const member of type.constructors.values()) {
          lateBindMember(member, SymbolFlags.Member);
        }
        break;
      case "Enum":
        for (const member of type.members.values()) {
          lateBindMember(member, SymbolFlags.EnumMember);
        }
        break;
      case "Interface":
        for (const member of type.operations.values()) {
          lateBindMember(member, SymbolFlags.InterfaceMember | SymbolFlags.Operation);
        }
        break;
      case "Union":
        for (const variant of type.variants.values()) {
          lateBindMember(variant, SymbolFlags.UnionVariant);
        }
        break;
    }

    function lateBindMember(
      member: Type & { node?: Node; name: string | symbol },
      kind: SymbolFlags
    ) {
      if (!member.node || typeof member.name !== "string") {
        // don't bind anything for union expressions
        return;
      }
      const sym = createSymbol(
        member.node,
        member.name,
        kind | SymbolFlags.LateBound,
        containerSym
      );
      mutate(sym).type = member;
      compilerAssert(containerSym.members, "containerSym.members is undefined");
      containerMembers ??= getOrCreateAugmentedSymbolTable(containerSym.members);
      containerMembers.set(member.name, sym);
    }
  }
  function checkClassHeritage(
    model: ModelStatementNode,
    heritageRef: Expression,
    mapper: TypeMapper | undefined
  ): Model | undefined {
    if (heritageRef.kind === SyntaxKind.ModelExpression) {
      reportCheckerDiagnostic(
        createDiagnostic({
          code: "extend-model",
          messageId: "modelExpression",
          target: heritageRef,
        })
      );
      return undefined;
    }
    if (heritageRef.kind !== SyntaxKind.TypeReference) {
      reportCheckerDiagnostic(
        createDiagnostic({
          code: "extend-model",
          target: heritageRef,
        })
      );
      return undefined;
    }
    const modelSymId = getNodeSymId(model);
    pendingResolutions.start(modelSymId, ResolutionKind.BaseType);

    const target = resolveTypeReferenceSym(heritageRef, mapper);
    if (target === undefined) {
      return undefined;
    }

    if (
      pendingResolutions.has(getNodeSymId(target.declarations[0] as any), ResolutionKind.BaseType)
    ) {
      if (mapper === undefined) {
        reportCheckerDiagnostic(
          createDiagnostic({
            code: "circular-base-type",
            format: { typeName: (target.declarations[0] as any).id.sv },
            target: target,
          })
        );
      }
      return undefined;
    }
    const heritageType = checkTypeReferenceSymbol(target, heritageRef, mapper);
    pendingResolutions.finish(modelSymId, ResolutionKind.BaseType);
    if (isErrorType(heritageType)) {
      compilerAssert(program.hasError(), "Should already have reported an error.", heritageRef);
      return undefined;
    }

    if (heritageType.kind !== "Model") {
      reportCheckerDiagnostic(createDiagnostic({ code: "extend-model", target: heritageRef }));
      return undefined;
    }

    if (heritageType.name === "") {
      reportCheckerDiagnostic(
        createDiagnostic({
          code: "extend-model",
          messageId: "modelExpression",
          target: heritageRef,
        })
      );
    }

    return heritageType;
  }

  function checkModelIs(
    model: ModelStatementNode,
    isExpr: Expression | undefined,
    mapper: TypeMapper | undefined
  ): Model | undefined {
    if (!isExpr) return undefined;

    const modelSymId = getNodeSymId(model);
    pendingResolutions.start(modelSymId, ResolutionKind.BaseType);
    let isType;
    if (isExpr.kind === SyntaxKind.ModelExpression) {
      reportCheckerDiagnostic(
        createDiagnostic({
          code: "is-model",
          messageId: "modelExpression",
          target: isExpr,
        })
      );
      return undefined;
    } else if (isExpr.kind === SyntaxKind.ArrayExpression) {
      isType = checkArrayExpression(isExpr, mapper);
    } else if (isExpr.kind === SyntaxKind.TypeReference) {
      const target = resolveTypeReferenceSym(isExpr, mapper);
      if (target === undefined) {
        return undefined;
      }
      if (
        pendingResolutions.has(getNodeSymId(target.declarations[0] as any), ResolutionKind.BaseType)
      ) {
        if (mapper === undefined) {
          reportCheckerDiagnostic(
            createDiagnostic({
              code: "circular-base-type",
              format: { typeName: (target.declarations[0] as any).id.sv },
              target: target,
            })
          );
        }
        return undefined;
      }
      isType = checkTypeReferenceSymbol(target, isExpr, mapper);
    } else {
      reportCheckerDiagnostic(createDiagnostic({ code: "is-model", target: isExpr }));
      return undefined;
    }

    pendingResolutions.finish(modelSymId, ResolutionKind.BaseType);

    if (isType.kind !== "Model") {
      reportCheckerDiagnostic(createDiagnostic({ code: "is-model", target: isExpr }));
      return;
    }

    if (isType.name === "") {
      reportCheckerDiagnostic(
        createDiagnostic({ code: "is-model", messageId: "modelExpression", target: isExpr })
      );
      return undefined;
    }

    return isType;
  }

  function checkSpreadProperty(
    parentModelSym: Sym,
    targetNode: TypeReferenceNode,
    parentModel: Model,
    mapper: TypeMapper | undefined
  ): [ModelProperty[], ModelIndexer | undefined] {
    const targetType = getTypeForNode(targetNode, mapper);

    if (targetType.kind === "TemplateParameter" || isErrorType(targetType)) {
      return [[], undefined];
    }
    if (targetType.kind !== "Model") {
      reportCheckerDiagnostic(createDiagnostic({ code: "spread-model", target: targetNode }));
      return [[], undefined];
    }
    if (isArrayModelType(program, targetType)) {
      reportCheckerDiagnostic(createDiagnostic({ code: "spread-model", target: targetNode }));
      return [[], undefined];
    }

    if (parentModel === targetType) {
      reportCheckerDiagnostic(
        createDiagnostic({
          code: "spread-model",
          messageId: "selfSpread",
          target: targetNode,
        })
      );
    }

    const props: ModelProperty[] = [];
    // copy each property
    for (const prop of walkPropertiesInherited(targetType)) {
      const memberSym = getMemberSymbol(parentModelSym, prop.name);
      props.push(
        cloneTypeForSymbol(memberSym!, prop, {
          sourceProperty: prop,
          model: parentModel,
        })
      );
    }

    return [props, targetType.indexer];
  }

  /**
   * Link an indirect model property(included via spread or model is) to its model member symbols.
   * @param containerNode Model Node
   * @param member New Property
   * @param mapper Type Mapper.
   */
  function linkIndirectMember(
    containerNode: MemberContainerNode,
    member: MemberType,
    mapper: TypeMapper | undefined
  ) {
    if (mapper !== undefined) {
      return;
    }
    compilerAssert(typeof member.name === "string", "Cannot link unmapped unions");
    if (containerNode.symbol === undefined) {
      return;
    }
    compilerAssert(
      containerNode.symbol.members,
      `Expected container node ${SyntaxKind[containerNode.kind]} to have members.`
    );
    const memberSym = getOrCreateAugmentedSymbolTable(containerNode.symbol.members).get(
      member.name
    );
    if (memberSym) {
      const links = getSymbolLinks(memberSym);
      linkMemberType(links, member, mapper);
    }
  }

  function checkModelProperty(
    prop: ModelPropertyNode,
    mapper: TypeMapper | undefined
  ): ModelProperty {
    const symId = getSymbolId(getSymbolForMember(prop)!);
    const links = getSymbolLinksForMember(prop);

    if (links && links.declaredType && mapper === undefined) {
      return links.declaredType as ModelProperty;
    }
    const name = prop.id.sv;

    const type: ModelProperty = createType({
      kind: "ModelProperty",
      name,
      node: prop,
      optional: prop.optional,
      type: undefined!,
      decorators: [],
    });

    if (pendingResolutions.has(symId, ResolutionKind.Type) && mapper === undefined) {
      reportCheckerDiagnostic(
        createDiagnostic({
          code: "circular-prop",
          format: { propName: name },
          target: prop,
        })
      );
      type.type = errorType;
    } else {
      pendingResolutions.start(symId, ResolutionKind.Type);
      type.type = getTypeForNode(prop.value, mapper);
      if (prop.default) {
        const defaultValue = checkDefaultValue(prop.default, type.type);
        if (defaultValue !== null) {
          type.defaultValue = defaultValue;
          type.default = checkLegacyDefault(prop.default);
        }
      }
      if (links) {
        linkType(links, type, mapper);
      }
    }

    type.decorators = checkDecorators(type, prop, mapper);
    const parentTemplate = getParentTemplateNode(prop);
    linkMapper(type, mapper);

    if (!parentTemplate || shouldCreateTypeForTemplate(parentTemplate, mapper)) {
      if (
        prop.parent?.parent?.kind === SyntaxKind.OperationSignatureDeclaration &&
        prop.parent.parent.parent?.kind === SyntaxKind.OperationStatement
      ) {
        const doc = extractParamDoc(prop.parent.parent.parent, type.name);
        if (doc) {
          type.decorators.unshift(createDocFromCommentDecorator("self", doc));
        }
      }
      finishType(type);
    }

    pendingResolutions.finish(symId, ResolutionKind.Type);

    return type;
  }

  function createDocFromCommentDecorator(key: "self" | "returns" | "errors", doc: string) {
    return {
      decorator: $docFromComment,
      args: [
        { value: createLiteralType(key), jsValue: key },
        { value: createLiteralType(doc), jsValue: doc },
      ],
    };
  }

  // TODO: remove?
  function isDefaultValue(type: Type | Value): boolean {
    if (isType(type)) {
      if (type.kind === "UnionVariant") {
        return isValue(type.type);
      }
      if (type.kind === "Tuple") {
        reportCheckerDiagnostic(
          createDiagnostic({
            code: "deprecated",
            codefixes: [createTupleToLiteralCodeFix(type.node)],
            format: {
              message:
                "Using a tuple as a default value is deprecated. Use a tuple literal instead. `#[]`",
            },
            target: type.node,
          })
        );
        return true;
      }
    }

    return isValue(type);
  }

  function checkDefaultValue(defaultNode: Node, type: Type): Value | null {
    if (isErrorType(type)) {
      // if the prop type is an error we don't need to validate again.
      return null;
    }
    const defaultValue = getValueForNode(defaultNode, undefined, {
      kind: "assignment",
      type,
    });
    if (defaultValue === null) {
      return null;
    }
    if (!isDefaultValue(defaultValue)) {
      reportCheckerDiagnostic(
        createDiagnostic({
          code: "unsupported-default",
          // TODO: fix this
          format: { type: (defaultValue as any).kind },
          target: defaultNode,
        })
      );
      return null;
    }
    const [related, diagnostics] = isValueOfType(defaultValue, type, defaultNode);
    if (!related) {
      reportCheckerDiagnostics(diagnostics);
      return null;
    } else {
      return defaultValue;
    }
  }
  /** Fill in the legacy `.default` property.
   * We do do checking here we just keep existing behavior.
   */
  function checkLegacyDefault(defaultNode: Node): Type | undefined {
    const resolved = getTypeOrValueForNode(defaultNode, undefined);
    if (resolved === null || !isType(resolved)) {
      return undefined;
    }
    return resolved;
  }

  function checkDecorator(
    targetType: Type,
    decNode: DecoratorExpressionNode | AugmentDecoratorStatementNode,
    mapper: TypeMapper | undefined
  ): DecoratorApplication | undefined {
    const sym = resolveTypeReferenceSym(decNode.target, undefined, true);
    if (!sym) {
      reportCheckerDiagnostic(
        createDiagnostic({
          code: "unknown-decorator",
          target: decNode,
        })
      );
      return undefined;
    }
    if (!(sym.flags & SymbolFlags.Decorator)) {
      reportCheckerDiagnostic(
        createDiagnostic({
          code: "invalid-decorator",
          format: { id: sym.name },
          target: decNode,
        })
      );
      return undefined;
    }

    const symbolLinks = getSymbolLinks(sym);

    let hasError = false;
    if (symbolLinks.declaredType === undefined) {
      const decoratorDeclNode: DecoratorDeclarationStatementNode | undefined =
        sym.declarations.find(
          (x): x is DecoratorDeclarationStatementNode =>
            x.kind === SyntaxKind.DecoratorDeclarationStatement
        );
      if (decoratorDeclNode) {
        checkDecoratorDeclaration(decoratorDeclNode, mapper);
      }
    }
    if (symbolLinks.declaredType) {
      compilerAssert(
        symbolLinks.declaredType.kind === "Decorator",
        "Expected to find a decorator type."
      );
      if (!checkDecoratorTarget(targetType, symbolLinks.declaredType, decNode)) {
        hasError = true;
      }
    }
    const [argsHaveError, args] = checkDecoratorArguments(
      decNode,
      mapper,
      symbolLinks.declaredType
    );

    if (hasError || argsHaveError) {
      return undefined;
    }
    return {
      definition: symbolLinks.declaredType,
      decorator: sym.value ?? ((...args: any[]) => {}),
      node: decNode,
      args,
    };
  }

  /** Check the decorator target is valid */

  function checkDecoratorTarget(targetType: Type, declaration: Decorator, decoratorNode: Node) {
    const [targetValid] = isTypeAssignableTo(targetType, declaration.target.type, decoratorNode);
    if (!targetValid) {
      reportCheckerDiagnostic(
        createDiagnostic({
          code: "decorator-wrong-target",
          messageId: "withExpected",
          format: {
            decorator: declaration.name,
            to: getTypeName(targetType),
            expected: getEntityName(declaration.target.type),
          },
          target: decoratorNode,
        })
      );
    }
    return targetValid;
  }

  function checkDecoratorArguments(
    node: DecoratorExpressionNode | AugmentDecoratorStatementNode,
    mapper: TypeMapper | undefined,
    declaration: Decorator | undefined
  ): [boolean, DecoratorArgument[]] {
    // if we don't have a declaration we can just return the types or values if
    if (declaration === undefined) {
      return [
        false,
        node.arguments.map((argNode): DecoratorArgument => {
          const type = getTypeOrValueForNode(argNode, mapper) ?? errorType;
          return {
            value: type,
            jsValue: type,
            node: argNode,
          };
        }),
      ];
    }

    let hasError = false;

    const minArgs = declaration.parameters.filter((x) => !x.optional && !x.rest).length ?? 0;
    const maxArgs = declaration.parameters[declaration.parameters.length - 1]?.rest
      ? undefined
      : declaration.parameters.length;

    if (
      node.arguments.length < minArgs ||
      (maxArgs !== undefined && node.arguments.length > maxArgs)
    ) {
      // In the case we have too little args then this decorator is not applicable.
      // If there is too many args then we can still run the decorator as long as the args are valid.
      if (node.arguments.length < minArgs) {
        hasError = true;
      }

      if (maxArgs === undefined) {
        reportCheckerDiagnostic(
          createDiagnostic({
            code: "invalid-argument-count",
            messageId: "atLeast",
            format: { actual: node.arguments.length.toString(), expected: minArgs.toString() },
            target: node,
          })
        );
      } else {
        const expected = minArgs === maxArgs ? minArgs.toString() : `${minArgs}-${maxArgs}`;
        reportCheckerDiagnostic(
          createDiagnostic({
            code: "invalid-argument-count",
            format: { actual: node.arguments.length.toString(), expected },
            target: node,
          })
        );
      }
    }

    const resolvedArgs: DecoratorArgument[] = [];

    for (const [index, parameter] of declaration.parameters.entries()) {
      if (parameter.rest) {
        const restType =
          parameter.type.kind === "ParamConstraintUnion"
            ? undefined
            : getIndexType(
                parameter.type.kind === "Value" ? parameter.type.target : parameter.type
              );

        if (restType) {
          const perParamType =
            parameter.type.kind === "Value"
              ? ({ kind: "Value", target: restType } as const)
              : restType;
          for (let i = index; i < node.arguments.length; i++) {
            const argNode = node.arguments[i];
            if (argNode) {
              const arg = getTypeOrValueForNode(argNode, mapper, {
                kind: "argument",
                constraint: perParamType,
              });
              if (
                arg !== null &&
                !(isType(arg) && isErrorType(arg)) &&
                checkArgumentAssignable(arg, perParamType, argNode)
              ) {
                resolvedArgs.push({
                  value: arg,
                  node: argNode,
                  jsValue: resolveDecoratorArgJsValue(
                    arg,
                    extractValueOfConstraints({
                      kind: "argument",
                      constraint: parameter.type,
                    })
                  ),
                });
              } else {
                hasError = true;
              }
            }
          }
        }
        break;
      }
      const argNode = node.arguments[index];
      if (argNode) {
        const arg = getTypeOrValueForNode(argNode, mapper, {
          kind: "argument",
          constraint: parameter.type,
        });
        if (
          arg !== null &&
          !(isType(arg) && isErrorType(arg)) &&
          checkArgumentAssignable(arg, parameter.type, argNode)
        ) {
          resolvedArgs.push({
            value: arg,
            node: argNode,
            jsValue: resolveDecoratorArgJsValue(
              arg,
              extractValueOfConstraints({
                kind: "argument",
                constraint: parameter.type,
              })
            ),
          });
        } else {
          hasError = true;
        }
      }
    }
    return [hasError, resolvedArgs];
  }

  function getIndexType(type: Type): Type | undefined {
    return type.kind === "Model" ? type.indexer?.value : undefined;
  }

  function resolveDecoratorArgJsValue(
    value: Type | Value,
    valueConstraint: CheckValueConstraint | undefined
  ) {
    if (valueConstraint !== undefined) {
      if (isValue(value) || value.kind === "Model" || value.kind === "Tuple") {
        const [res, diagnostics] = marshallTypeForJSWithLegacyCast(value, valueConstraint.type);
        reportCheckerDiagnostics(diagnostics);
        return res ?? value;
      } else {
        return value;
      }
    }
    return value;
  }

  function checkArgumentAssignable(
    argumentType: Type | Value,
    parameterType: Entity,
    diagnosticTarget: DiagnosticTarget
  ): boolean {
    const [valid] = isTypeAssignableTo(argumentType, parameterType, diagnosticTarget);
    if (!valid) {
      reportCheckerDiagnostic(
        createDiagnostic({
          code: "invalid-argument",
          format: {
            value: getEntityName(argumentType),
            expected: getEntityName(parameterType),
          },
          target: diagnosticTarget,
        })
      );
    }
    return valid;
  }

  function checkAugmentDecorators(sym: Sym, targetType: Type, mapper: TypeMapper | undefined) {
    const augmentDecoratorNodes = augmentDecoratorsForSym.get(sym) ?? [];
    const decorators: DecoratorApplication[] = [];

    for (const decNode of augmentDecoratorNodes) {
      const decorator = checkDecorator(targetType, decNode, mapper);
      if (decorator) {
        decorators.unshift(decorator);
      }
    }
    return decorators;
  }
  function checkDecorators(
    targetType: Type,
    node: Node & { decorators: readonly DecoratorExpressionNode[] },
    mapper: TypeMapper | undefined
  ) {
    const sym = isMemberNode(node) ? getSymbolForMember(node) ?? node.symbol : node.symbol;
    const decorators: DecoratorApplication[] = [];

    const augmentDecoratorNodes = augmentDecoratorsForSym.get(sym) ?? [];
    const decoratorNodes = [
      ...augmentDecoratorNodes, // the first decorator will be executed at last, so augmented decorator should be placed at first.
      ...node.decorators,
    ];
    for (const decNode of decoratorNodes) {
      const decorator = checkDecorator(targetType, decNode, mapper);
      if (decorator) {
        decorators.unshift(decorator);
      }
    }

    // Doc comment should always be the first decorator in case an explicit @doc must override it.
    const docComment = extractMainDoc(targetType);
    if (docComment) {
      decorators.unshift(createDocFromCommentDecorator("self", docComment));
    }
    if (targetType.kind === "Operation") {
      const returnTypesDocs = extractReturnsDocs(targetType);
      if (returnTypesDocs.returns) {
        decorators.unshift(createDocFromCommentDecorator("returns", returnTypesDocs.returns));
      }
      if (returnTypesDocs.errors) {
        decorators.unshift(createDocFromCommentDecorator("errors", returnTypesDocs.errors));
      }
    }
    return decorators;
  }

  function checkScalar(node: ScalarStatementNode, mapper: TypeMapper | undefined): Scalar {
    const links = getSymbolLinks(node.symbol);

    if (links.declaredType && mapper === undefined) {
      // we're not instantiating this model and we've already checked it
      return links.declaredType as any;
    }
    checkTemplateDeclaration(node, mapper);

    const decorators: DecoratorApplication[] = [];

    const type: Scalar = createType({
      kind: "Scalar",
      name: node.id.sv,
      node: node,
      constructors: new Map(),
      namespace: getParentNamespaceType(node),
      decorators,
      derivedScalars: [],
    });
    checkScalarConstructors(type, node, type.constructors, mapper);
    linkType(links, type, mapper);

    if (node.extends) {
      type.baseScalar = checkScalarExtends(node, node.extends, mapper);
      if (type.baseScalar) {
        copyDeprecation(type.baseScalar, type);
        type.baseScalar.derivedScalars.push(type);
      }
    }
    decorators.push(...checkDecorators(type, node, mapper));

    if (mapper === undefined) {
      type.namespace?.scalars.set(type.name, type);
    }
    linkMapper(type, mapper);
    if (shouldCreateTypeForTemplate(node, mapper)) {
      finishType(type);
    }
    if (isInTypeSpecNamespace(type)) {
      stdTypes[type.name as any as keyof StdTypes] = type as any;
    }

    return type;
  }

  function checkScalarExtends(
    scalar: ScalarStatementNode,
    extendsRef: TypeReferenceNode,
    mapper: TypeMapper | undefined
  ): Scalar | undefined {
    const symId = getNodeSymId(scalar);
    pendingResolutions.start(symId, ResolutionKind.BaseType);

    const target = resolveTypeReferenceSym(extendsRef, mapper);
    if (target === undefined) {
      return undefined;
    }

    if (
      pendingResolutions.has(getNodeSymId(target.declarations[0] as any), ResolutionKind.BaseType)
    ) {
      if (mapper === undefined) {
        reportCheckerDiagnostic(
          createDiagnostic({
            code: "circular-base-type",
            format: { typeName: (target.declarations[0] as any).id.sv },
            target: target,
          })
        );
      }
      return undefined;
    }
    const extendsType = checkTypeReferenceSymbol(target, extendsRef, mapper);
    pendingResolutions.finish(symId, ResolutionKind.BaseType);
    if (isErrorType(extendsType)) {
      compilerAssert(program.hasError(), "Should already have reported an error.", extendsRef);
      return undefined;
    }

    if (extendsType.kind !== "Scalar") {
      reportCheckerDiagnostic(createDiagnostic({ code: "extend-model", target: extendsRef }));
      return undefined;
    }

    return extendsType;
  }

  function checkScalarConstructors(
    parentScalar: Scalar,
    node: ScalarStatementNode,
    constructors: Map<string, ScalarConstructor>,
    mapper: TypeMapper | undefined
  ) {
    for (const member of node.members) {
      const constructor = checkScalarConstructor(member, mapper, parentScalar);
      if (constructors.has(constructor.name as string)) {
        reportCheckerDiagnostic(
          createDiagnostic({
            code: "constructor-duplicate",
            format: { name: constructor.name.toString() },
            target: member,
          })
        );
        continue;
      }
      constructors.set(constructor.name, constructor);
    }
  }

  function checkScalarConstructor(
    node: ScalarConstructorNode,
    mapper: TypeMapper | undefined,
    parentScalar: Scalar
  ): ScalarConstructor {
    const name = node.id.sv;
    const links = getSymbolLinksForMember(node);
    if (links && links.declaredType && mapper === undefined) {
      // we're not instantiating this union variant and we've already checked it
      return links.declaredType as ScalarConstructor;
    }

    const member: ScalarConstructor = createType({
      kind: "ScalarConstructor",
      scalar: parentScalar,
      name,
      node,
      parameters: node.parameters.map((x) => checkFunctionParameter(x, mapper)),
    });
    linkMapper(member, mapper);
    if (shouldCreateTypeForTemplate(node.parent!, mapper)) {
      finishType(member);
    }
    if (links) {
      linkType(links, member, mapper);
    }

    return finishType(member);
  }

  function checkAlias(node: AliasStatementNode, mapper: TypeMapper | undefined): Type {
    const links = getSymbolLinks(node.symbol);

    if (links.declaredType && mapper === undefined) {
      return links.declaredType;
    }
    checkTemplateDeclaration(node, mapper);

    const aliasSymId = getNodeSymId(node);
    if (pendingResolutions.has(aliasSymId, ResolutionKind.Type)) {
      if (mapper === undefined) {
        reportCheckerDiagnostic(
          createDiagnostic({
            code: "circular-alias-type",
            format: { typeName: node.id.sv },
            target: node,
          })
        );
      }
      links.declaredType = errorType;
      return errorType;
    }

    pendingResolutions.start(aliasSymId, ResolutionKind.Type);
    const type = getTypeForNode(node.value, mapper);
    if (!isValue(type)) {
      linkType(links, type, mapper);
    }
    pendingResolutions.finish(aliasSymId, ResolutionKind.Type);

    return type;
  }

  function checkConst(node: ConstStatementNode): Value | null {
    const links = getSymbolLinks(node.symbol);
    if (links.value !== undefined) {
      return links.value;
    }

    const type = node.type ? getTypeForNode(node.type, undefined) : undefined;

    const symId = getSymbolId(node.symbol);
    if (pendingResolutions.has(symId, ResolutionKind.Value)) {
      reportCheckerDiagnostic(
        createDiagnostic({
          code: "circular-const",
          format: { name: node.id.sv },
          target: node,
        })
      );
      return null;
    }

    pendingResolutions.start(symId, ResolutionKind.Value);
    const value = getValueForNode(node.value, undefined, type && { kind: "assignment", type });
    pendingResolutions.finish(symId, ResolutionKind.Value);
    if (value === null || (type && !checkValueOfType(value, type, node.id))) {
      links.value = null;
      return links.value;
    }
    links.value = type ? { ...value, type } : { ...value };
    return links.value;
  }

  function checkEnum(node: EnumStatementNode, mapper: TypeMapper | undefined): Type {
    const links = getSymbolLinks(node.symbol);
    if (!links.type) {
      const enumType: Enum = (links.type = createType({
        kind: "Enum",
        name: node.id.sv,
        node,
        members: createRekeyableMap<string, EnumMember>(),
        decorators: [],
      }));

      const memberNames = new Set<string>();

      for (const member of node.members) {
        if (member.kind === SyntaxKind.EnumMember) {
          const memberType = checkEnumMember(member, mapper, enumType);
          if (memberNames.has(memberType.name)) {
            reportCheckerDiagnostic(
              createDiagnostic({
                code: "enum-member-duplicate",
                format: { name: memberType.name },
                target: node,
              })
            );
            continue;
          }
          memberNames.add(memberType.name);
          enumType.members.set(memberType.name, memberType);
        } else {
          const members = checkEnumSpreadMember(
            node.symbol,
            enumType,
            member.target,
            mapper,
            memberNames
          );
          for (const memberType of members) {
            linkIndirectMember(node, memberType, mapper);
            enumType.members.set(memberType.name, memberType);
          }
        }
      }

      const namespace = getParentNamespaceType(node);
      enumType.namespace = namespace;
      enumType.namespace?.enums.set(enumType.name!, enumType);
      enumType.decorators = checkDecorators(enumType, node, mapper);
      linkMapper(enumType, mapper);
      finishType(enumType);
    }

    return links.type;
  }

  function checkInterface(node: InterfaceStatementNode, mapper: TypeMapper | undefined): Interface {
    const links = getSymbolLinks(node.symbol);

    if (links.declaredType && mapper === undefined) {
      // we're not instantiating this interface and we've already checked it
      return links.declaredType as Interface;
    }
    checkTemplateDeclaration(node, mapper);

    const interfaceType: Interface = createType({
      kind: "Interface",
      decorators: [],
      node,
      namespace: getParentNamespaceType(node),
      sourceInterfaces: [],
      operations: createRekeyableMap(),
      name: node.id.sv,
    });

    linkType(links, interfaceType, mapper);

    interfaceType.decorators = checkDecorators(interfaceType, node, mapper);

    const ownMembers = checkInterfaceMembers(node, mapper, interfaceType);

    for (const extendsNode of node.extends) {
      const extendsType = getTypeForNode(extendsNode, mapper);
      if (extendsType.kind !== "Interface") {
        reportCheckerDiagnostic(
          createDiagnostic({ code: "extends-interface", target: extendsNode })
        );
        continue;
      }

      for (const member of extendsType.operations.values()) {
        if (interfaceType.operations.has(member.name)) {
          reportCheckerDiagnostic(
            createDiagnostic({
              code: "extends-interface-duplicate",
              format: { name: member.name },
              target: extendsNode,
            })
          );
        }

        const newMember = cloneTypeForSymbol(getMemberSymbol(node.symbol, member.name)!, member, {
          interface: interfaceType,
        });
        // Don't link it it is overritten
        if (!ownMembers.has(member.name)) {
          linkIndirectMember(node, newMember, mapper);
        }

        // Clone deprecation information
        copyDeprecation(member, newMember);

        interfaceType.operations.set(newMember.name, newMember);
      }
      interfaceType.sourceInterfaces.push(extendsType);
    }

    for (const [key, value] of ownMembers) {
      interfaceType.operations.set(key, value);
    }

    linkMapper(interfaceType, mapper);
    if (shouldCreateTypeForTemplate(node, mapper)) {
      finishType(interfaceType);
    }

    if (mapper === undefined) {
      interfaceType.namespace?.interfaces.set(interfaceType.name, interfaceType);
    }

    return interfaceType;
  }

  function checkInterfaceMembers(
    node: InterfaceStatementNode,
    mapper: TypeMapper | undefined,
    interfaceType: Interface
  ): Map<string, Operation> {
    const ownMembers = new Map<string, Operation>();

    for (const opNode of node.operations) {
      const opType = checkOperation(opNode, mapper, interfaceType);
      if (opType.kind === "Operation") {
        if (ownMembers.has(opType.name)) {
          reportCheckerDiagnostic(
            createDiagnostic({
              code: "interface-duplicate",
              format: { name: opType.name },
              target: opNode,
            })
          );
          continue;
        }
        ownMembers.set(opType.name, opType);
      }
    }
    return ownMembers;
  }

  function checkUnion(node: UnionStatementNode, mapper: TypeMapper | undefined) {
    const links = getSymbolLinks(node.symbol);

    if (links.declaredType && mapper === undefined) {
      // we're not instantiating this union and we've already checked it
      return links.declaredType as Union;
    }
    checkTemplateDeclaration(node, mapper);

    const variants = createRekeyableMap<string, UnionVariant>();
    const unionType: Union = createType({
      kind: "Union",
      decorators: [],
      node,
      namespace: getParentNamespaceType(node),
      name: node.id.sv,
      variants,
      get options() {
        return Array.from(this.variants.values()).map((v) => v.type);
      },
      expression: false,
    });
    linkType(links, unionType, mapper);

    unionType.decorators = checkDecorators(unionType, node, mapper);

    checkUnionVariants(unionType, node, variants, mapper);

    linkMapper(unionType, mapper);
    if (shouldCreateTypeForTemplate(node, mapper)) {
      finishType(unionType);
    }

    if (mapper === undefined) {
      unionType.namespace?.unions.set(unionType.name!, unionType);
    }

    return unionType;
  }

  function checkUnionVariants(
    parentUnion: Union,
    node: UnionStatementNode,
    variants: Map<string, UnionVariant>,
    mapper: TypeMapper | undefined
  ) {
    for (const variantNode of node.options) {
      const variantType = checkUnionVariant(variantNode, mapper);
      variantType.union = parentUnion;
      if (variants.has(variantType.name as string)) {
        reportCheckerDiagnostic(
          createDiagnostic({
            code: "union-duplicate",
            format: { name: variantType.name.toString() },
            target: variantNode,
          })
        );
        continue;
      }
      variants.set(variantType.name as string, variantType);
    }
  }

  function checkUnionVariant(
    variantNode: UnionVariantNode,
    mapper: TypeMapper | undefined
  ): UnionVariant {
    const links = getSymbolLinksForMember(variantNode);
    if (links && links.declaredType && mapper === undefined) {
      // we're not instantiating this union variant and we've already checked it
      return links.declaredType as UnionVariant;
    }

    const name = variantNode.id ? variantNode.id.sv : Symbol("name");
    const type = getTypeForNode(variantNode.value, mapper);
    const variantType: UnionVariant = createType({
      kind: "UnionVariant",
      name,
      node: variantNode,
      decorators: [],
      type,
      union: undefined as any,
    });
    variantType.decorators = checkDecorators(variantType, variantNode, mapper);

    linkMapper(variantType, mapper);
    if (shouldCreateTypeForTemplate(variantNode.parent!, mapper)) {
      finishType(variantType);
    }
    if (links) {
      linkType(links, variantType, mapper);
    }

    return variantType;
  }

  function isMemberNode(node: Node): node is MemberNode {
    return (
      node.kind === SyntaxKind.ModelProperty ||
      node.kind === SyntaxKind.EnumMember ||
      node.kind === SyntaxKind.OperationStatement ||
      node.kind === SyntaxKind.UnionVariant
    );
  }

  function getMemberSymbol(parentSym: Sym, name: string): Sym | undefined {
    return parentSym ? getOrCreateAugmentedSymbolTable(parentSym.members!).get(name) : undefined;
  }

  function getSymbolForMember(node: MemberNode): Sym | undefined {
    if (!node.id) {
      return undefined;
    }
    const name = node.id.sv;
    const parentSym = node.parent?.symbol;
    return parentSym ? getOrCreateAugmentedSymbolTable(parentSym.members!).get(name) : undefined;
  }

  function getSymbolLinksForMember(node: MemberNode): SymbolLinks | undefined {
    const sym = getSymbolForMember(node);
    return sym ? (sym.declarations[0] === node ? getSymbolLinks(sym) : undefined) : undefined;
  }

  function checkEnumMember(
    node: EnumMemberNode,
    mapper: TypeMapper | undefined,
    parentEnum?: Enum
  ): EnumMember {
    const name = node.id.sv;
    const links = getSymbolLinksForMember(node);
    if (links?.type) {
      return links.type as EnumMember;
    }
    compilerAssert(parentEnum, "Enum member should already have been checked.");
    const value = node.value ? node.value.value : undefined;

    const member: EnumMember = createType({
      kind: "EnumMember",
      enum: parentEnum,
      name,
      node,
      value,
      decorators: [],
    });
    if (links) {
      links.type = member;
    }

    member.decorators = checkDecorators(member, node, mapper);
    return finishType(member);
  }

  function checkEnumSpreadMember(
    parentEnumSym: Sym,
    parentEnum: Enum,
    targetNode: TypeReferenceNode,
    mapper: TypeMapper | undefined,
    existingMemberNames: Set<string>
  ): EnumMember[] {
    const members: EnumMember[] = [];
    const targetType = getTypeForNode(targetNode, mapper);

    if (!isErrorType(targetType)) {
      if (targetType.kind !== "Enum") {
        reportCheckerDiagnostic(createDiagnostic({ code: "spread-enum", target: targetNode }));
        return members;
      }

      for (const member of targetType.members.values()) {
        if (existingMemberNames.has(member.name)) {
          reportCheckerDiagnostic(
            createDiagnostic({
              code: "enum-member-duplicate",
              format: { name: member.name },
              target: targetNode,
            })
          );
        } else {
          existingMemberNames.add(member.name);
          const memberSym = getMemberSymbol(parentEnumSym, member.name);
          const clonedMember = cloneTypeForSymbol(memberSym!, member, {
            enum: parentEnum,
            sourceMember: member,
          });
          if (clonedMember) {
            members.push(clonedMember);
          }
        }
      }
    }

    return members;
  }

  function checkDirectives(node: Node, type: Type): void {
    let hasDeprecation: boolean = false;
    for (const directive of node.directives ?? []) {
      if (directive.target.sv === "deprecated") {
        const message = directive.arguments[0];
        if (message === undefined) {
          reportCheckerDiagnostic(
            createDiagnostic({
              code: "invalid-deprecation-argument",
              messageId: "missing",
              target: directive,
            })
          );
          continue;
        }
        let messageStr;
        if (message.kind !== SyntaxKind.StringLiteral) {
          reportCheckerDiagnostic(
            createDiagnostic({
              code: "invalid-deprecation-argument",
              format: { kind: SyntaxKind[message.kind] },
              target: directive.arguments[0],
            })
          );
          messageStr = "<missing message>";
        } else {
          messageStr = message.value;
        }

        if (hasDeprecation === true) {
          reportCheckerDiagnostic(
            createDiagnostic({ code: "duplicate-deprecation", target: node })
          );
        } else {
          hasDeprecation = true;
          markDeprecated(program, type, {
            message: messageStr,
          });
        }
      }
    }
  }

  // the types here aren't ideal and could probably be refactored.

  function createAndFinishType<T extends Type extends any ? CreateTypeProps : never>(
    typeDef: T
  ): T & TypePrototype & { isFinished: boolean } {
    createType(typeDef);
    return finishType(typeDef as any) as any;
  }

  /**
   * Given the own-properties of a type, returns a fully-initialized type.
   * So far, that amounts to setting the prototype to typePrototype which
   * contains the `projections` getter.
   */
  function createType<T extends Type extends any ? CreateTypeProps : never>(
    typeDef: T
  ): T & TypePrototype & { isFinished: boolean } {
    Object.setPrototypeOf(typeDef, typePrototype);
    (typeDef as any).isFinished = false;

    // If the type has an associated syntax node, check any directives that
    // might be attached.
    const createdType = typeDef as any;
    if (createdType.node) {
      checkDirectives(createdType.node, createdType);
    }

    return createdType;
  }

  function finishType<T extends Type>(typeDef: T): T {
    return finishTypeForProgramAndChecker(program, typePrototype, typeDef);
  }

  function getLiteralType(
    node:
      | StringLiteralNode
      | StringTemplateHeadNode
      | StringTemplateMiddleNode
      | StringTemplateTailNode
  ): StringLiteral;
  function getLiteralType(node: NumericLiteralNode): NumericLiteral;
  function getLiteralType(node: BooleanLiteralNode): BooleanLiteral;
  function getLiteralType(node: LiteralNode): LiteralType;
  function getLiteralType(node: LiteralNode): LiteralType {
    return createLiteralType(node.value, node);
  }

  function mergeSymbolTable(source: SymbolTable, target: Mutable<SymbolTable>) {
    for (const [sym, duplicates] of source.duplicates) {
      const targetSet = target.duplicates.get(sym);
      if (targetSet === undefined) {
        mutate(target.duplicates).set(sym, new Set([...duplicates]));
      } else {
        for (const duplicate of duplicates) {
          mutate(targetSet).add(duplicate);
        }
      }
    }

    for (const [key, sourceBinding] of source) {
      if (sourceBinding.flags & SymbolFlags.Namespace) {
        let targetBinding = target.get(key);
        if (!targetBinding) {
          targetBinding = {
            ...sourceBinding,
            declarations: [],
            exports: createSymbolTable(),
          };
          target.set(key, targetBinding);
        }
        if (targetBinding.flags & SymbolFlags.Namespace) {
          mergedSymbols.set(sourceBinding, targetBinding);
          mutate(targetBinding.declarations).push(...sourceBinding.declarations);
          mergeSymbolTable(sourceBinding.exports!, mutate(targetBinding.exports!));
        } else {
          // this will set a duplicate error
          target.set(key, sourceBinding);
        }
      } else if (
        sourceBinding.flags & SymbolFlags.Declaration ||
        sourceBinding.flags & SymbolFlags.Implementation
      ) {
        if (sourceBinding.flags & SymbolFlags.Decorator) {
          mergeDeclarationOrImplementation(key, sourceBinding, target, SymbolFlags.Decorator);
        } else if (sourceBinding.flags & SymbolFlags.Function) {
          mergeDeclarationOrImplementation(key, sourceBinding, target, SymbolFlags.Function);
        } else {
          target.set(key, sourceBinding);
        }
      } else {
        target.set(key, sourceBinding);
      }
    }
  }

  function mergeDeclarationOrImplementation(
    key: string,
    sourceBinding: Sym,
    target: Mutable<SymbolTable>,
    expectTargetFlags: SymbolFlags
  ) {
    const targetBinding = target.get(key);
    if (!targetBinding || !(targetBinding.flags & expectTargetFlags)) {
      target.set(key, sourceBinding);
      return;
    }
    const isSourceDeclaration = sourceBinding.flags & SymbolFlags.Declaration;
    const isSourceImplementation = sourceBinding.flags & SymbolFlags.Implementation;
    const isTargetDeclaration = targetBinding.flags & SymbolFlags.Declaration;
    const isTargetImplementation = targetBinding.flags & SymbolFlags.Implementation;
    if (isTargetDeclaration && isTargetImplementation) {
      // If the target already has both a declration and implementation set the symbol which will mark it as duplicate
      target.set(key, sourceBinding);
    } else if (isTargetDeclaration && isSourceImplementation) {
      mergedSymbols.set(sourceBinding, targetBinding);
      mutate(targetBinding).value = sourceBinding.value;
      mutate(targetBinding).flags |= sourceBinding.flags;
      mutate(targetBinding.declarations).push(...sourceBinding.declarations);
    } else if (isTargetImplementation && isSourceDeclaration) {
      mergedSymbols.set(sourceBinding, targetBinding);
      mutate(targetBinding).flags |= sourceBinding.flags;
      mutate(targetBinding.declarations).unshift(...sourceBinding.declarations);
    } else {
      // this will set a duplicate error
      target.set(key, sourceBinding);
    }
  }

  function getMergedSymbol(sym: Sym): Sym {
    if (!sym) return sym;
    return mergedSymbols.get(sym) || sym;
  }

  function createGlobalNamespaceNode(): NamespaceStatementNode {
    const nsId: IdentifierNode = {
      kind: SyntaxKind.Identifier,
      pos: 0,
      end: 0,
      sv: "global",
      symbol: undefined!,
      flags: NodeFlags.Synthetic,
    };

    const nsNode: NamespaceStatementNode = {
      kind: SyntaxKind.NamespaceStatement,
      decorators: [],
      pos: 0,
      end: 0,
      id: nsId,
      symbol: undefined!,
      locals: createSymbolTable(),
      flags: NodeFlags.Synthetic,
    };

    mutate(nsNode).symbol = createSymbol(nsNode, nsId.sv, SymbolFlags.Namespace);
    mutate(nsNode.symbol.exports).set(nsId.sv, nsNode.symbol);
    return nsNode;
  }

  function createGlobalNamespaceType(): Namespace {
    const type = createAndFinishType({
      kind: "Namespace",
      name: "",
      node: globalNamespaceNode,
      models: new Map(),
      scalars: new Map(),
      operations: new Map(),
      namespaces: new Map(),
      interfaces: new Map(),
      unions: new Map(),
      enums: new Map(),
      decoratorDeclarations: new Map(),
      functionDeclarations: new Map(),
      decorators: [],
    });
    getSymbolLinks(globalNamespaceNode.symbol).type = type;
    return type;
  }

  function initializeClone<T extends Type>(type: T, additionalProps: Partial<T>): T {
    let clone: Type;
    switch (type.kind) {
      case "Model":
        const newModel = createType<Model>({
          ...type,
          decorators: [...type.decorators],
          properties: undefined!,
          ...additionalProps,
        });
        if (!("properties" in additionalProps)) {
          newModel.properties = createRekeyableMap(
            Array.from(type.properties.entries()).map(([key, prop]) => [
              key,
              cloneType(prop, { model: newModel }),
            ])
          );
        }
        clone = newModel;
        break;

      case "Union":
        const newUnion = createType<Union>({
          ...type,
          decorators: [...type.decorators],
          variants: undefined!,
          get options() {
            return Array.from(this.variants.values()).map((v: any) => v.type);
          },
          ...additionalProps,
        });
        if (!("variants" in additionalProps)) {
          newUnion.variants = createRekeyableMap(
            Array.from(type.variants.entries()).map(([key, prop]) => [
              key,
              cloneType(prop, { union: newUnion }),
            ])
          );
        }
        clone = newUnion;
        break;

      case "Interface":
        const newInterface = createType<Interface>({
          ...type,
          decorators: [...type.decorators],
          operations: undefined!,
          ...additionalProps,
        });
        if (!("operations" in additionalProps)) {
          newInterface.operations = createRekeyableMap(
            Array.from(type.operations.entries()).map(([key, prop]) => [
              key,
              cloneType(prop, { interface: newInterface }),
            ])
          );
        }
        clone = newInterface;
        break;

      case "Enum":
        const newEnum = createType<Enum>({
          ...type,
          decorators: [...type.decorators],
          members: undefined!,
          ...additionalProps,
        });
        if (!("members" in additionalProps)) {
          newEnum.members = createRekeyableMap(
            Array.from(type.members.entries()).map(([key, prop]) => [
              key,
              cloneType(prop, { enum: newEnum }),
            ])
          );
        }
        clone = newEnum;
        break;

      default:
        clone = createType({
          ...type,
          ...("decorators" in type ? { decorators: [...type.decorators] } : {}),
          ...additionalProps,
        });
        break;
    }

    return clone as T;
  }

  /**
   * Clone a type, resulting in an identical type with all the same decorators
   * applied. Decorators are re-run on the clone to achieve this.
   *
   * Care is taken to clone nested data structures that are part of the type.
   * Any type with e.g. a map or an array property must recreate the map or array
   * so that clones don't share the same object.
   *
   * For types which have sub-types that are part of it, e.g. enums with members,
   * unions with variants, or models with properties, the sub-types are cloned
   * as well.
   *
   * If the entire type graph needs to be cloned, then cloneType must be called
   * recursively by the caller.
   */
  function cloneType<T extends Type>(type: T, additionalProps: Partial<T> = {}): T {
    const clone = finishType(initializeClone(type, additionalProps));
    const projection = projectionsByType.get(type);
    if (projection) {
      projectionsByType.set(clone, projection);
    }

    compilerAssert(clone.kind === type.kind, "cloneType must not change type kind");
    return clone;
  }

  /**
   * Clone a type linking to the given symbol.
   * @param sym Symbol which to associate the clone
   * @param type Type to clone
   * @param additionalProps Additional properties to set/override on the clone
   * @returns cloned type
   */
  function cloneTypeForSymbol<T extends Type>(
    sym: Sym,
    type: T,
    additionalProps: Partial<T> = {}
  ): T {
    let clone = initializeClone(type, additionalProps);
    if ("decorators" in clone) {
      for (const dec of checkAugmentDecorators(sym, clone, undefined)) {
        clone.decorators.push(dec);
      }
    }
    clone = finishType(clone);
    compilerAssert(clone.kind === type.kind, "cloneType must not change type kind");
    return clone;
  }

  function checkProjectionDeclaration(node: ProjectionStatementNode): Type {
    // todo: check for duplicate projection decls on individual types
    // right now you can declare the same projection on a specific type
    // this could maybe go in the binder? But right now we don't know
    // what an identifier resolves to until check time.
    const links = getSymbolLinks(node.symbol);
    if (processedProjections.has(node)) {
      return links.declaredType!;
    }
    processedProjections.add(node);
    reportCheckerDiagnostic(
      createDiagnostic({ code: "projections-are-experimental", target: node })
    );

    let type;

    if (links.declaredType) {
      type = links.declaredType as Projection;
    } else {
      type = links.declaredType = createType({
        kind: "Projection",
        node: undefined,
        nodeByKind: new Map(),
        nodeByType: new Map(),
      });
    }

    switch (node.selector.kind) {
      case SyntaxKind.ProjectionModelSelector:
        projectionsByTypeKind.get("Model")!.push(node);
        type.nodeByKind.set("Model", node);
        break;
      case SyntaxKind.ProjectionModelPropertySelector:
        projectionsByTypeKind.get("ModelProperty")!.push(node);
        type.nodeByKind.set("ModelProperty", node);
        break;
      case SyntaxKind.ProjectionScalarSelector:
        projectionsByTypeKind.get("Scalar")!.push(node);
        type.nodeByKind.set("Scalar", node);
        break;
      case SyntaxKind.ProjectionOperationSelector:
        projectionsByTypeKind.get("Operation")!.push(node);
        type.nodeByKind.set("Operation", node);
        break;
      case SyntaxKind.ProjectionUnionSelector:
        projectionsByTypeKind.get("Union")!.push(node);
        type.nodeByKind.set("Union", node);
        break;
      case SyntaxKind.ProjectionUnionVariantSelector:
        projectionsByTypeKind.get("UnionVariant")!.push(node);
        type.nodeByKind.set("UnionVariant", node);
        break;
      case SyntaxKind.ProjectionInterfaceSelector:
        projectionsByTypeKind.get("Interface")!.push(node);
        type.nodeByKind.set("Interface", node);
        break;
      case SyntaxKind.ProjectionEnumSelector:
        projectionsByTypeKind.get("Enum")!.push(node);
        type.nodeByKind.set("Enum", node);
        break;
      case SyntaxKind.ProjectionEnumMemberSelector:
        projectionsByTypeKind.get("EnumMember")!.push(node);
        type.nodeByKind.set("EnumMember", node);
        break;
      default:
        const projected = checkTypeReference(node.selector, undefined);
        let current = projectionsByType.get(projected);
        if (!current) {
          current = [];
          projectionsByType.set(projected, current);
        }
        current.push(node);
        type.nodeByType.set(projected, node);
        break;
    }

    return type;
  }

  function evalProjectionNode(
    node: ProjectionExpression | ProjectionStatementItem
  ): TypeOrReturnRecord {
    switch (node.kind) {
      case SyntaxKind.ProjectionExpressionStatement:
        return evalProjectionExpressionStatement(node);
      case SyntaxKind.ProjectionCallExpression:
        return evalProjectionCallExpression(node);
      case SyntaxKind.ProjectionMemberExpression:
        return evalProjectionMemberExpression(node);
      case SyntaxKind.ProjectionDecoratorReferenceExpression:
        return evalProjectionDecoratorReference(node);
      case SyntaxKind.Identifier:
        return evalProjectionIdentifier(node);
      case SyntaxKind.ProjectionLambdaExpression:
        return evalProjectionLambdaExpression(node);
      case SyntaxKind.StringLiteral:
        return evalStringLiteral(node);
      case SyntaxKind.NumericLiteral:
        return evalNumericLiteral(node);
      case SyntaxKind.BooleanLiteral:
        return evalBooleanLiteral(node);
      case SyntaxKind.ProjectionBlockExpression:
        return evalProjectionBlockExpression(node);
      case SyntaxKind.ProjectionArithmeticExpression:
        return evalProjectionArithmeticExpression(node);
      case SyntaxKind.ProjectionIfExpression:
        return evalProjectionIfExpression(node);
      case SyntaxKind.ProjectionEqualityExpression:
        return evalProjectionEqualityExpression(node);
      case SyntaxKind.ProjectionUnaryExpression:
        return evalProjectionUnaryExpression(node);
      case SyntaxKind.ProjectionRelationalExpression:
        return evalProjectionRelationalExpression(node);
      case SyntaxKind.ProjectionModelExpression:
        return evalProjectionModelExpression(node);
      case SyntaxKind.VoidKeyword:
        return voidType;
      case SyntaxKind.NeverKeyword:
        return neverType;
      case SyntaxKind.UnknownKeyword:
        return unknownType;
      case SyntaxKind.Return:
        return evalReturnKeyword(node);
      default:
        compilerAssert(false, `Can't eval the node ${SyntaxKind[node.kind]}`);
    }
  }

  interface EvalContext {
    node: Node;
    locals: Map<string, Type>;
    parent?: EvalContext;
  }

  function evalReturnKeyword(node: ReturnExpressionNode): ReturnRecord {
    const value = evalProjectionNode(node.value);
    if (value.kind === "Return") {
      return value;
    }

    return {
      kind: "Return",
      value,
    };
  }

  function evalProjectionModelExpression(node: ProjectionModelExpressionNode): TypeOrReturnRecord {
    const modelType: Model = createType({
      kind: "Model",
      name: "",
      node: node,
      decorators: [],
      properties: createRekeyableMap(),
      derivedModels: [],
    });

    for (const propNode of node.properties) {
      if (propNode.kind === SyntaxKind.ProjectionModelProperty) {
        const prop = evalProjectionModelProperty(propNode, modelType);
        if (prop.kind === "Return") {
          return prop;
        }
        modelType.properties.set(prop.name, prop);
      } else {
        const props = evalProjectionModelSpreadProperty(propNode);
        if (!Array.isArray(props)) {
          // return record
          return props;
        }

        for (const newProp of props) {
          modelType.properties.set(newProp.name, newProp);
        }
      }
    }

    return modelType;
  }

  function evalProjectionModelProperty(
    node: ProjectionModelPropertyNode,
    model: Model
  ): ModelProperty | ReturnRecord {
    const type = evalProjectionNode(node.value);
    if (type.kind === "Return") {
      return type;
    }

    return createType({
      kind: "ModelProperty",
      name: node.id.sv,
      node: node,
      decorators: [],
      optional: node.optional,
      type,
      model,
    });
  }

  function evalProjectionModelSpreadProperty(
    node: ProjectionModelSpreadPropertyNode
  ): ModelProperty[] | ReturnRecord {
    const target = evalProjectionNode(node.target);
    if (target.kind === "Return") {
      return target;
    }

    if (target.kind !== "Model") {
      throw new ProjectionError(`Can only spread models`);
    }
    const props = [];
    // copy each property
    for (const prop of walkPropertiesInherited(target)) {
      const newProp = cloneType(prop, { sourceProperty: prop });
      props.push(newProp);
    }

    return props;
  }

  function evalProjectionRelationalExpression(
    node: ProjectionRelationalExpressionNode
  ): TypeOrReturnRecord {
    const left = evalProjectionNode(node.left);
    if (left.kind === "Return") {
      return left;
    } else if (left.kind !== "Number" && left.kind !== "String") {
      throw new ProjectionError("Can only compare numbers or strings");
    }

    const right = evalProjectionNode(node.right);
    if (right.kind === "Return") {
      return right;
    } else if (right.kind !== "Number" && right.kind !== "String") {
      throw new ProjectionError("Can only compare numbers or strings");
    }

    if (left.kind !== right.kind) {
      throw new ProjectionError("Can't compare numbers and strings");
    }

    switch (node.op) {
      case "<":
        return createLiteralType(left.value < right.value);
      case "<=":
        return createLiteralType(left.value <= right.value);
      case ">":
        return createLiteralType(left.value > right.value);
      case ">=":
        return createLiteralType(left.value >= right.value);
    }
  }

  function evalProjectionUnaryExpression(node: ProjectionUnaryExpressionNode): TypeOrReturnRecord {
    const target = evalProjectionNode(node.target);
    if (target.kind !== "Boolean") {
      throw new ProjectionError("Can't negate a non-boolean");
    }

    switch (node.op) {
      case "!":
        return createLiteralType(!target.value);
    }
  }
  function evalProjectionEqualityExpression(
    node: ProjectionEqualityExpressionNode
  ): TypeOrReturnRecord {
    const left = evalProjectionNode(node.left);
    if (left.kind === "Return") {
      return left;
    } else if (left.kind !== "Number" && left.kind !== "String") {
      throw new ProjectionError("Comparisons must be strings or numbers");
    }

    const right = evalProjectionNode(node.right);
    if (right.kind === "Return") {
      return right;
    } else if (right.kind !== "Number" && right.kind !== "String") {
      throw new ProjectionError("Comparisons must be strings or numbers");
    }

    if (right.kind !== left.kind) {
      throw new ProjectionError("Can't compare number and string");
    }

    switch (node.op) {
      case "==":
        return createLiteralType(left.value === right.value);
      case "!=":
        return createLiteralType(left.value !== right.value);
    }
  }

  function evalProjectionIfExpression(node: ProjectionIfExpressionNode): TypeOrReturnRecord {
    let ifExpr: ProjectionIfExpressionNode | undefined = node;
    while (ifExpr) {
      const test = evalProjectionNode(ifExpr.test);
      if (test.kind === "Return") {
        return test;
      }

      if (typeIsTruthy(test)) {
        return evalProjectionBlockExpression(ifExpr.consequent);
      } else if (
        ifExpr.alternate &&
        ifExpr.alternate.kind === SyntaxKind.ProjectionBlockExpression
      ) {
        return evalProjectionBlockExpression(ifExpr.alternate);
      } else {
        ifExpr = ifExpr.alternate;
      }
    }

    return voidType;
  }

  function typeIsTruthy(t: Type) {
    switch (t.kind) {
      case "Boolean":
        return t.value;
      case "Number":
        return !!t.value;
      case "String":
        return !!t.value;
      default:
        return true;
    }
  }

  function createEvalContext(node: Node, parent?: EvalContext): EvalContext {
    return {
      node,
      locals: new Map(),
      parent,
    };
  }

  function evalProjectionBlockExpression(node: ProjectionBlockExpressionNode): TypeOrReturnRecord {
    let lastVal: Type = voidType;
    for (const stmt of node.statements) {
      const stmtValue = evalProjectionNode(stmt);
      if (stmtValue.kind === "Return") {
        return stmtValue;
      }
      lastVal = stmtValue;
    }

    return lastVal;
  }

  function evalProjectionArithmeticExpression(
    node: ProjectionArithmeticExpressionNode
  ): StringLiteral | NumericLiteral | ReturnRecord {
    const lhs = evalProjectionNode(node.left);
    if (lhs.kind === "Return") {
      return lhs;
    }

    if (lhs.kind !== "Number" && lhs.kind !== "String") {
      throw new ProjectionError(`Operator ${node.op} can only apply to strings or numbers`);
    }
    const rhs = evalProjectionNode(node.right);
    if (rhs.kind === "Return") {
      return rhs;
    }
    if (rhs.kind !== "Number" && rhs.kind !== "String") {
      throw new ProjectionError(`Operator ${node.op} can only apply to strings or numbers`);
    }

    if (rhs.kind !== lhs.kind) {
      throw new ProjectionError(`Operator ${node.op}'s operands need to be the same type`);
    }

    if (lhs.kind === "String") {
      return createLiteralType((lhs as StringLiteral).value + (rhs as StringLiteral).value);
    } else {
      return createLiteralType((lhs as NumericLiteral).value + (rhs as NumericLiteral).value);
    }
  }

  function evalProjection(node: ProjectionNode, target: Type, args: Type[]): Type {
    if (node.direction === "<error>") {
      throw new ProjectionError("Cannot evaluate projection with invalid direction.");
    }

    let topLevelProjection = false;
    if (!currentProjectionDirection) {
      topLevelProjection = true;
      currentProjectionDirection = node.direction;
    }
    if (currentProjectionDirection === "from" && !target.projectionSource) {
      // this model wasn't projected, so we'll just return the target
      return target;
    }

    const originalContext = evalContext;
    evalContext = createEvalContext(node);
    for (const [i, param] of node.parameters.entries()) {
      if (!args[i]) {
        throw new ProjectionError(
          "need argument for parameter " + SyntaxKind[node.parameters[i].kind]
        );
      }

      const argVal = args[i];
      let typeVal;

      if (typeof argVal === "number" || typeof argVal === "string" || typeof argVal === "boolean") {
        typeVal = createLiteralType(argVal);
      } else {
        typeVal = argVal;
      }

      evalContext.locals.set(param.id.sv, typeVal);
    }

    evalContext.locals.set("self", target);
    let lastVal: TypeOrReturnRecord = voidType;
    for (const item of node.body) {
      lastVal = evalProjectionNode(item);
      if (lastVal.kind === "Return") {
        break;
      }
    }

    if (topLevelProjection) {
      currentProjectionDirection = undefined;
    }
    const selfResult = evalContext.locals.get("self")!;
    evalContext = originalContext;

    if (lastVal.kind === "Return") {
      return lastVal.value;
    } else {
      return selfResult;
    }
  }

  function evalProjectionExpressionStatement(node: ProjectionExpressionStatementNode) {
    return evalProjectionNode(node.expr);
  }

  function evalProjectionCallExpression(node: ProjectionCallExpressionNode): any {
    const target = evalProjectionNode(node.target);

    if (!target) throw new ProjectionError("target undefined");
    const args = [];
    for (const arg of node.arguments) {
      args.push(evalProjectionNode(arg));
    }

    if (target.kind !== "Function") {
      throw new ProjectionError("Can't call non-function, got type " + target.kind);
    }

    return target.implementation(...args);
  }

  function evalProjectionMemberExpression(
    node: ProjectionMemberExpressionNode
  ): TypeOrReturnRecord {
    const base = evalProjectionNode(node.base);
    if (base.kind === "Return") {
      return base;
    }
    const member = node.id.sv;
    const selector = node.selector;

    if (selector === ".") {
      switch (base.kind) {
        case "Namespace":
          const sym = base.node.symbol.exports!.get(member);
          if (sym) {
            const links = getSymbolLinks(sym);
            return links.declaredType || links.type || errorType;
          } else {
            throw new ProjectionError(`Namespace doesn't have member ${member}`);
          }
        case "Model":
          const prop = base.properties.get(member);
          if (!prop) {
            throw new ProjectionError(`Model doesn't have property ${member}`);
          }
          return prop;
        case "Enum":
          const enumMember = base.members.get(member);
          if (!enumMember) {
            throw new ProjectionError(`Enum doesn't have member ${member}`);
          }
          return enumMember;
        case "Union":
          const variant = base.variants.get(member);
          if (!variant) {
            throw new ProjectionError(`Union doesn't have variant ${member}`);
          }
          return variant;
        default:
          throw new ProjectionError(
            `Can't get member "${member}" of type ${base.kind} because it has no members. Did you mean to use "::" instead of "."?`
          );
      }
    }

    switch (base.kind) {
      case "Object":
        return base.properties[member] || errorType;
      default:
        const typeOps = projectionMembers[base.kind];
        if (!typeOps) {
          throw new ProjectionError(
            `${base.kind} doesn't have an object model member named ${member}`
          );
        }
        // any cast needed to ensure we don't get a too complex union error on the call
        // to op further down.
        const op: any = typeOps[member];
        if (!op) {
          throw new ProjectionError(
            `${base.kind} doesn't have an object model member named ${member}`
          );
        }

        return op(base);
    }
  }

  function createFunctionType(fn: (...args: Type[]) => Type): FunctionType {
    const parameters: FunctionParameter[] = [];
    return createType({
      kind: "Function",
      name: "",
      parameters,
      returnType: unknownType,
      implementation: fn as any,
    } as const);
  }

  function createLiteralType(
    value: string,
    node?:
      | StringLiteralNode
      | StringTemplateHeadNode
      | StringTemplateMiddleNode
      | StringTemplateTailNode
  ): StringLiteral;
  function createLiteralType(value: number, node?: NumericLiteralNode): NumericLiteral;
  function createLiteralType(value: boolean, node?: BooleanLiteralNode): BooleanLiteral;
  function createLiteralType(
    value: string | number | boolean,
    node?: LiteralNode
  ): StringLiteral | NumericLiteral | BooleanLiteral;
  function createLiteralType(
    value: string | number | boolean,
    node?: LiteralNode
  ): StringLiteral | NumericLiteral | BooleanLiteral {
    if (program.literalTypes.has(value)) {
      return program.literalTypes.get(value)!;
    }
    let type: StringLiteral | NumericLiteral | BooleanLiteral;

    switch (typeof value) {
      case "string":
        type = createType({ kind: "String", value });
        break;
      case "boolean":
        type = createType({ kind: "Boolean", value });
        break;
      case "number":
        let valueAsString: string;
        if (node) {
          compilerAssert(
            node.kind === SyntaxKind.NumericLiteral,
            "Must pass numeric literal node or undefined when creating a numeric literal type"
          );
          valueAsString = node.valueAsString;
        } else {
          valueAsString = String(value);
        }
        type = createType({
          kind: "Number",
          value,
          valueAsString,
          numericValue: Numeric(valueAsString),
        });
        break;
    }
    program.literalTypes.set(value, type);
    return type;
  }

  function evalProjectionDecoratorReference(
    node: ProjectionDecoratorReferenceExpressionNode
  ): Type {
    const ref = resolveTypeReferenceSym(node.target, undefined, true);
    if (!ref) throw new ProjectionError("Can't find decorator.");
    compilerAssert(ref.flags & SymbolFlags.Decorator, "should only resolve decorator symbols");
    return createFunctionType((...args: Type[]): Type => {
      ref.value!({ program }, ...args.map(unsafe_projectionArgumentMarshalForJS));
      return voidType;
    });
  }

  function evalProjectionIdentifier(node: IdentifierNode): Type {
    // first check the eval context

    let currentContext = evalContext;
    while (currentContext) {
      if (currentContext.locals.has(node.sv)) {
        return currentContext.locals.get(node.sv)!;
      }
      currentContext = currentContext.parent;
    }

    // next, resolve outside
    const ref = resolveTypeReferenceSym(node, undefined);
    if (!ref) throw new ProjectionError("Unknown identifier " + node.sv);

    if (ref.flags & SymbolFlags.Decorator) {
      // shouldn't ever resolve a decorator symbol here (without passing
      // true to resolveTypeReference)
      return errorType;
    } else if (ref.flags & SymbolFlags.Function) {
      // TODO: store this in a symbol link probably?
      const t: FunctionType = createFunctionType((...args: Type[]): Type => {
        const retval = ref.value!(program, ...args.map(unsafe_projectionArgumentMarshalForJS));
        return marshalProjectionReturn(retval, { functionName: node.sv });
      });
      return t;
    } else {
      const links = getSymbolLinks(ref);
      compilerAssert(links.declaredType, "Should have checked all types by now");

      return links.declaredType;
    }
  }

  interface MarshalOptions {
    /**
     * Name of the function in case of error.
     */
    functionName?: string;
  }

  function marshalProjectionReturn(value: unknown, options: MarshalOptions = {}): Type {
    if (typeof value === "boolean" || typeof value === "string" || typeof value === "number") {
      return createLiteralType(value);
    }

    if (typeof value === "object" && value !== null) {
      if ("kind" in value) {
        return value as Type;
      } else {
        // this could probably be more robust
        return createType({
          kind: "Object",
          properties: value as any,
        });
      }
    }

    if (options.functionName) {
      throw new ProjectionError(
        `Can't marshal value "${value}" returned from JS function "${options.functionName}" into typespec`
      );
    } else {
      throw new ProjectionError(`Can't marshal value "${value}" into typespec`);
    }
  }

  function evalProjectionLambdaExpression(node: ProjectionLambdaExpressionNode): FunctionType {
    return createFunctionType((...args: Type[]): Type => {
      return callLambdaExpression(node, args);
    });
  }

  function callLambdaExpression(node: ProjectionLambdaExpressionNode, args: Type[]): Type {
    const originalContext = evalContext;
    evalContext = createEvalContext(node, originalContext);
    for (const [i, param] of node.parameters.entries()) {
      evalContext.locals.set(param.id.sv, args[i]);
    }
    const retval = evalProjectionBlockExpression(node.body);
    evalContext = originalContext;
    if (retval.kind === "Return") {
      return retval.value;
    }
    return retval;
  }

  function evalStringLiteral(node: StringLiteralNode): StringLiteral {
    return createLiteralType(node.value, node);
  }

  function evalNumericLiteral(node: NumericLiteralNode): NumericLiteral {
    return createLiteralType(node.value, node);
  }

  function evalBooleanLiteral(node: BooleanLiteralNode): BooleanLiteral {
    return createLiteralType(node.value, node);
  }

  function project(
    target: Type,
    projection: ProjectionNode,
    args: (Type | boolean | string | number)[] = []
  ) {
    return evalProjection(
      projection,
      target,
      args.map((x) => marshalProjectionReturn(x))
    );
  }

  function memberExpressionToString(expr: IdentifierNode | MemberExpressionNode) {
    let current = expr;
    const parts = [];

    while (current.kind === SyntaxKind.MemberExpression) {
      parts.push(current.id.sv);
      current = current.base;
    }

    parts.push(current.sv);

    return parts.reverse().join(".");
  }

  /**
   * Check if the source type can be assigned to the target type and emit diagnostics
   * @param source Type of a value
   * @param constraint
   * @param diagnosticTarget Target for the diagnostic, unless something better can be inferred.
   */
  function checkTypeOfValueMatchConstraint(
    source: Entity,
    constraint: CheckValueConstraint,
    diagnosticTarget: DiagnosticTarget
  ): boolean {
    if (constraint.type === undefined) {
      console.trace("Ab");
    }
    const [related, diagnostics] = isTypeAssignableTo(source, constraint.type, diagnosticTarget);
    if (!related) {
      if (constraint.kind === "argument") {
        reportCheckerDiagnostic(
          createDiagnostic({
            code: "invalid-argument",
            format: {
              value: getEntityName(source),
              expected: getEntityName(constraint.type),
            },
            target: diagnosticTarget,
          })
        );
      } else {
        reportCheckerDiagnostics(diagnostics);
      }
    }
    return related;
  }

  /**
   * Check if the source type can be assigned to the target type and emit diagnostics
   * @param source Source type
   * @param target Target type
   * @param diagnosticTarget Target for the diagnostic, unless something better can be inferred.
   */
  function checkTypeAssignable(
    source: Entity,
    target: Entity,
    diagnosticTarget: DiagnosticTarget
  ): boolean {
    const [related, diagnostics] = isTypeAssignableTo(source, target, diagnosticTarget);
    if (!related) {
      reportCheckerDiagnostics(diagnostics);
    }
    return related;
  }

  function checkValueOfType(
    source: Value,
    target: Type,
    diagnosticTarget: DiagnosticTarget
  ): boolean {
    const [related, diagnostics] = isValueOfType(source, target, diagnosticTarget);
    if (!related) {
      reportCheckerDiagnostics(diagnostics);
    }
    return related;
  }

  /**
   * Check if the source type can be assigned to the target type.
   * @param source Source type
   * @param target Target type
   * @param diagnosticTarget Target for the diagnostic, unless something better can be inferred.
   */
  function isTypeAssignableTo(
    source: Entity,
    target: Entity,
    diagnosticTarget: DiagnosticTarget
  ): [boolean, readonly Diagnostic[]] {
    const [related, diagnostics] = isTypeAssignableToInternal(
      source,
      target,
      diagnosticTarget,
      new MultiKeyMap<[Entity, Entity], Related>()
    );
    return [related === Related.true, diagnostics];
  }

  /**
   * Check if the given Value type is of the given type.
   * @param source Value
   * @param target Target type
   * @param diagnosticTarget Target for the diagnostic, unless something better can be inferred.
   */
  function isValueOfType(
    source: Value,
    target: Type,
    diagnosticTarget: DiagnosticTarget
  ): [boolean, readonly Diagnostic[]] {
    const [related, diagnostics] = isValueOfTypeInternal(
      source,
      target,
      diagnosticTarget,
      new MultiKeyMap<[Entity, Entity], Related>()
    );
    return [related === Related.true, diagnostics];
  }

  function isTypeAssignableToInternal(
    source: Entity,
    target: Entity,
    diagnosticTarget: DiagnosticTarget,
    relationCache: MultiKeyMap<[Entity, Entity], Related>
  ): [Related, readonly Diagnostic[]] {
    const cached = relationCache.get([source, target]);
    if (cached !== undefined) {
      return [cached, []];
    }
    const [result, diagnostics] = isTypeAssignableToWorker(
      source,
      target,
      diagnosticTarget,
      new MultiKeyMap<[Entity, Entity], Related>()
    );
    relationCache.set([source, target], result);
    return [result, diagnostics];
  }

  function isTypeAssignableToWorker(
    source: Entity,
    target: Entity,
    diagnosticTarget: DiagnosticTarget,
    relationCache: MultiKeyMap<[Entity, Entity], Related>
  ): [Related, readonly Diagnostic[]] {
    // BACKCOMPAT: Added May 2023 sprint, to be removed by June 2023 sprint
    if (
      "kind" in source &&
      "kind" in target &&
      source.kind === "TemplateParameter" &&
      source.constraint &&
      target.kind === "Value"
    ) {
      const [assignable] = isTypeAssignableToInternal(
        source.constraint,
        target.target,
        diagnosticTarget,
        relationCache
      );
      if (assignable) {
        const constraint = getEntityName(source.constraint);
        reportDeprecated(
          program,
          `Template constrainted to '${constraint}' will not be assignable to '${getEntityName(
            target
          )}' in the future. Update the constraint to be 'valueof ${constraint}'`,
          diagnosticTarget
        );
        return [Related.true, []];
      }
    }

    while (
      "kind" in source &&
      source.kind === "TemplateParameter" &&
      source.constraint !== source
    ) {
      source = source.constraint ?? unknownType;
    }

    if (source === target) return [Related.true, []];
    if ("kind" in target && target.kind === "Value") {
      return isAssignableToValueType(source, target, diagnosticTarget, relationCache);
    }
    if (isValue(target)) {
      return [Related.false, [createUnassignableDiagnostic(source, target, diagnosticTarget)]];
    }
    if (target.kind === "ParamConstraintUnion") {
      return isAssignableToParameterConstraintUnion(
        source,
        target,
        diagnosticTarget,
        relationCache
      );
    }

    if (isValue(source) || source.kind === "Value" || source.kind === "ParamConstraintUnion") {
      return [Related.false, [createUnassignableDiagnostic(source, target, diagnosticTarget)]];
    }
    const isSimpleTypeRelated = isSimpleTypeAssignableTo(source, target);
    if (isSimpleTypeRelated === true) {
      return [Related.true, []];
    } else if (isSimpleTypeRelated === false) {
      return [Related.false, [createUnassignableDiagnostic(source, target, diagnosticTarget)]];
    }

    if (source.kind === "Union") {
      for (const variant of source.variants.values()) {
        const [variantAssignable] = isTypeAssignableToInternal(
          variant.type,
          target,
          diagnosticTarget,
          relationCache
        );
        if (!variantAssignable) {
          return [Related.false, [createUnassignableDiagnostic(source, target, diagnosticTarget)]];
        }
      }
      return [Related.true, []];
    }

    if (
      target.kind === "Model" &&
      source.kind === "Model" &&
      target.name !== "object" &&
      target.indexer === undefined &&
      source.indexer &&
      source.indexer.key.name === "integer"
    ) {
      return [
        Related.false,
        [
          createDiagnostic({
            code: "missing-index",
            format: {
              indexType: getTypeName(source.indexer.key),
              sourceType: getTypeName(target),
            },
            target: diagnosticTarget,
          }),
        ],
      ];
    } else if (
      target.kind === "Model" &&
      isArrayModelType(program, target) &&
      source.kind === "Model"
    ) {
      return hasIndexAndIsAssignableTo(
        source,
        target as Model & { indexer: ModelIndexer },
        diagnosticTarget,
        relationCache
      );
    } else if (target.kind === "Model" && source.kind === "Model") {
      return isModelRelatedTo(source, target, diagnosticTarget, relationCache);
    } else if (
      target.kind === "Model" &&
      isArrayModelType(program, target) &&
      source.kind === "Tuple"
    ) {
      for (const item of source.values) {
        const [related, diagnostics] = isTypeAssignableToInternal(
          item,
          target.indexer.value!,
          diagnosticTarget,
          relationCache
        );
        if (!related) {
          return [Related.false, diagnostics];
        }
      }
      return [Related.true, []];
    } else if (target.kind === "Tuple" && source.kind === "Tuple") {
      return isTupleAssignableToTuple(source, target, diagnosticTarget, relationCache);
    } else if (target.kind === "Union") {
      return isAssignableToUnion(source, target, diagnosticTarget, relationCache);
    } else if (target.kind === "Enum") {
      return isAssignableToEnum(source, target, diagnosticTarget);
    }

    return [Related.false, [createUnassignableDiagnostic(source, target, diagnosticTarget)]];
  }

  function isAssignableToValueType(
    source: Entity,
    target: ValueType,
    diagnosticTarget: DiagnosticTarget,
    relationCache: MultiKeyMap<[Entity, Entity], Related>
  ): [Related, readonly Diagnostic[]] {
    const isSourceAType = "kind" in source;
    if (isSourceAType && source.kind === "Value") {
      return isTypeAssignableToInternal(
        source.target,
        target.target,
        diagnosticTarget,
        relationCache
      );
    }

    // LEGACY BEHAVIOR - Goal here is to all models instead of object literal and tuple instead of tuple literals to get a smooth migration of decorators
    if (
      isSourceAType &&
      source.kind === "Tuple" &&
      isTypeAssignableToInternal(source, target.target, diagnosticTarget, relationCache)[0] ===
        Related.true
    ) {
      reportCheckerDiagnostic(
        createDiagnostic({
          code: "deprecated",
          codefixes: [createTupleToLiteralCodeFix(source.node)],
          format: {
            message:
              "Using a tuple as a value is deprecated. Use a tuple literal instead(with #[]).",
          },
          target: source.node,
        })
      );
      return [Related.true, []];
    } else if (
      isSourceAType &&
      source.kind === "Model" &&
      source.node?.kind === SyntaxKind.ModelExpression &&
      isTypeAssignableToInternal(source, target.target, diagnosticTarget, relationCache)[0] ===
        Related.true
    ) {
      reportCheckerDiagnostic(
        createDiagnostic({
          code: "deprecated",
          codefixes: [createModelToLiteralCodeFix(source.node)],
          format: {
            message:
              "Using a model as a value is deprecated. Use an object literal instead(with #{}).",
          },
          target: source,
        })
      );
      return [Related.true, []];
    }

    if (!isValue(source)) {
      return [Related.false, [createUnassignableDiagnostic(source, target, diagnosticTarget)]];
    }

    return isValueOfTypeInternal(source, target.target, diagnosticTarget, relationCache);
  }

  function isAssignableToParameterConstraintUnion(
    source: Entity,
    target: ParamConstraintUnion,
    diagnosticTarget: DiagnosticTarget,
    relationCache: MultiKeyMap<[Entity, Entity], Related>
  ): [Related, readonly Diagnostic[]] {
    if ("kind" in source && source.kind === "ParamConstraintUnion") {
      for (const option of source.options) {
        const [variantAssignable] = isAssignableToParameterConstraintUnion(
          option,
          target,
          diagnosticTarget,
          relationCache
        );
        if (!variantAssignable) {
          return [Related.false, [createUnassignableDiagnostic(source, target, diagnosticTarget)]];
        }
      }
      return [Related.true, []];
    }

    for (const option of target.options) {
      const [related] = isTypeAssignableToInternal(source, option, diagnosticTarget, relationCache);
      if (related) {
        return [Related.true, []];
      }
    }
    return [Related.false, [createUnassignableDiagnostic(source, target, diagnosticTarget)]];
  }

  /** Check if the value is assignable to the given type. */
  function isValueOfTypeInternal(
    source: Value,
    target: Type,
    diagnosticTarget: DiagnosticTarget,
    relationCache: MultiKeyMap<[Entity, Entity], Related>
  ): [Related, readonly Diagnostic[]] {
    return isTypeAssignableToInternal(source.type, target, diagnosticTarget, relationCache);
    // TODO: cleanup
    // if (isUnknownType(target)) return [Related.true, []];
    // if (source.valueKind === "NullValue") {
    //   return isTypeAssignableToInternal(source, target, diagnosticTarget, relationCache);
    // }
    // if (target.kind === "Union") {
    //   for (const option of target.variants.values()) {
    //     const [related] = isValueOfTypeInternal(
    //       source,
    //       option.type,
    //       diagnosticTarget,
    //       relationCache
    //     );
    //     if (related) {
    //       return [Related.true, []];
    //     }
    //   }
    // }

    // switch (source.valueKind) {
    //   case "ObjectValue":
    //     if (target.kind === "Model" && !isArrayModelType(program, target)) {
    //       return isObjectLiteralOfModelType(source, target, diagnosticTarget, relationCache);
    //     }
    //     break;
    //   case "ArrayValue":
    //     if (target.kind === "Model" && isArrayModelType(program, target)) {
    //       return isTupleLiteralOfArrayType(source, target, diagnosticTarget, relationCache);
    //     } else if (target.kind === "Tuple") {
    //       return isTupleAssignableToTuple(source, target, diagnosticTarget, relationCache);
    //     }
    //     break;
    //   case "StringValue":
    //   case "NumericValue":
    //   case "BooleanValue":
    //   case "EnumMemberValue":
    //     return isTypeAssignableToInternal(source, target, diagnosticTarget, relationCache);
    // }

    // return [Related.false, [createUnassignableDiagnostic(source, target, diagnosticTarget)]];
  }

  function isReflectionType(type: Type): type is Model & { name: ReflectionTypeName } {
    return (
      type.kind === "Model" &&
      type.namespace?.name === "Reflection" &&
      type.namespace?.namespace?.name === "TypeSpec"
    );
  }

  function isRelatedToScalar(source: Type, target: Scalar): boolean | undefined {
    switch (source.kind) {
      case "Number":
        return isNumericLiteralRelatedTo(source, target);
      case "String":
      case "StringTemplate":
        return areScalarsRelated(target, getStdType("string"));
      case "Boolean":
        return areScalarsRelated(target, getStdType("boolean"));
      case "Scalar":
        return areScalarsRelated(source, target);
      case "Union":
        return undefined;
      default:
        return false;
    }
  }

  function areScalarsRelated(source: Scalar, target: Scalar) {
    let current: Scalar | undefined = source;
    while (current) {
      if (current === target) {
        return true;
      }

      current = current.baseScalar;
    }
    return false;
  }

  function isSimpleTypeAssignableTo(source: Type, target: Type): boolean | undefined {
    if (isNeverType(source)) return true;
    if (isVoidType(target)) return false;
    if (isUnknownType(target)) return true;
    if (isReflectionType(target)) {
      return source.kind === ReflectionNameToKind[target.name];
    }

    if (target.kind === "Scalar") {
      return isRelatedToScalar(source, target);
    }

    if (source.kind === "Scalar" && target.kind === "Model") {
      return false;
    }
    if (target.kind === "String") {
      return source.kind === "String" && target.value === source.value;
    }
    if (target.kind === "Number") {
      return source.kind === "Number" && target.value === source.value;
    }
    return undefined;
  }

  function isNumericLiteralRelatedTo(source: NumericLiteral, target: Scalar) {
    return isNumericAssignableToNumericScalar(source.numericValue, target);
  }

  function isNumericAssignableToNumericScalar(source: Numeric, target: Scalar) {
    // if the target does not derive from numeric, then it can't be assigned a numeric literal
    if (!areScalarsRelated(target, getStdType("numeric"))) {
      return false;
    }

    // With respect to literal assignability a custom numeric scalar is
    // equivalent to its nearest TypeSpec.* base. Adjust target accordingly.
    while (!target.namespace || !isTypeSpecNamespace(target.namespace)) {
      compilerAssert(
        target.baseScalar,
        "Should not be possible to be derived from TypeSpec.numeric and not have a base when not in TypeSpec namespace."
      );
      target = target.baseScalar;
    }

    if (target.name === "numeric") return true;
    if (target.name === "decimal") return true;
    if (target.name === "decimal128") return true;

    const isInt = source.isInteger;
    if (target.name === "integer") return isInt;
    if (target.name === "float") return true;

    if (!(target.name in numericRanges)) return false;
    const [low, high, options] = numericRanges[target.name as keyof typeof numericRanges];
    return source.gte(low) && source.lte(high) && (!options.int || isInt);
  }

  function isModelRelatedTo(
    source: Model,
    target: Model,
    diagnosticTarget: DiagnosticTarget,
    relationCache: MultiKeyMap<[Entity, Entity], Related>
  ): [Related, Diagnostic[]] {
    relationCache.set([source, target], Related.maybe);
    const diagnostics: Diagnostic[] = [];
    const remainingProperties = new Map(source.properties);

    for (const prop of walkPropertiesInherited(target)) {
      const sourceProperty = getProperty(source, prop.name);
      if (sourceProperty === undefined) {
        if (!prop.optional) {
          diagnostics.push(
            createDiagnostic({
              code: "missing-property",
              format: {
                propertyName: prop.name,
                sourceType: getTypeName(source),
                targetType: getTypeName(target),
              },
              target: source,
            })
          );
        }
      } else {
        remainingProperties.delete(prop.name);

        const [related, propDiagnostics] = isTypeAssignableToInternal(
          sourceProperty.type,
          prop.type,
          diagnosticTarget,
          relationCache
        );
        if (!related) {
          diagnostics.push(...propDiagnostics);
        }
      }
    }

    if (target.indexer) {
      const [_, indexerDiagnostics] = arePropertiesAssignableToIndexer(
        remainingProperties,
        target.indexer.value,
        diagnosticTarget,
        relationCache
      );
      diagnostics.push(...indexerDiagnostics);

      // For anonymous models we don't need an indexer
      if (source.name !== "" && target.indexer.key.name !== "integer") {
        const [related, indexDiagnostics] = hasIndexAndIsAssignableTo(
          source,
          target as any,
          diagnosticTarget,
          relationCache
        );
        if (!related) {
          diagnostics.push(...indexDiagnostics);
        }
      }
    }

    return [diagnostics.length === 0 ? Related.true : Related.false, diagnostics];
  }

  function isObjectLiteralOfModelType(
    source: ObjectValue,
    target: Model,
    diagnosticTarget: DiagnosticTarget,
    relationCache: MultiKeyMap<[Entity, Entity], Related>
  ): [Related, readonly Diagnostic[]] {
    relationCache.set([source, target], Related.maybe);
    const diagnostics: Diagnostic[] = [];
    const remainingProperties = new Map(source.properties);
    for (const prop of walkPropertiesInherited(target)) {
      const sourceProperty = source.properties.get(prop.name);
      if (sourceProperty === undefined) {
        if (!prop.optional) {
          diagnostics.push(
            createDiagnostic({
              code: "missing-property",
              format: {
                propertyName: prop.name,
                sourceType: getEntityName(source),
                targetType: getEntityName(target),
              },
              target: source,
            })
          );
        }
      } else {
        remainingProperties.delete(prop.name);
        const [related, propDiagnostics] = isValueOfTypeInternal(
          sourceProperty.value,
          prop.type,
          diagnosticTarget,
          relationCache
        );
        if (!related) {
          diagnostics.push(...propDiagnostics);
        }
      }
    }

    if (target.indexer) {
      const [_, indexerDiagnostics] = arePropertiesAssignableToIndexer(
        remainingProperties as any, // TODO: fix
        target.indexer.value,
        diagnosticTarget,
        relationCache
      );
      diagnostics.push(...indexerDiagnostics);
    } else {
      for (const [propName] of remainingProperties) {
        diagnostics.push(
          createDiagnostic({
            code: "unexpected-property",
            format: {
              propertyName: propName,
              type: getEntityName(target),
            },
            target: getObjectLiteralPropertyNode(source, propName),
          })
        );
      }
    }
    return [diagnostics.length === 0 ? Related.true : Related.false, diagnostics];
  }
  function getObjectLiteralPropertyNode(
    object: ObjectValue,
    propertyName: string
  ): DiagnosticTarget {
    return (
      object.node.properties.find(
        (x) => x.kind === SyntaxKind.ObjectLiteralProperty && x.id.sv === propertyName
      ) ?? object.node
    );
  }

  function isTupleLiteralOfArrayType(
    source: ArrayValue,
    target: ArrayModelType,
    diagnosticTarget: DiagnosticTarget,
    relationCache: MultiKeyMap<[Entity, Entity], Related>
  ): [Related, readonly Diagnostic[]] {
    relationCache.set([source, target], Related.maybe);
    for (const value of source.values) {
      const [related, diagnostics] = isValueOfTypeInternal(
        value,
        target.indexer.value,
        diagnosticTarget,
        relationCache
      );
      if (!related) {
        return [Related.false, diagnostics];
      }
    }

    return [Related.true, []];
  }

  function getProperty(model: Model, name: string): ModelProperty | undefined {
    return (
      model.properties.get(name) ??
      (model.baseModel !== undefined ? getProperty(model.baseModel, name) : undefined)
    );
  }

  function arePropertiesAssignableToIndexer(
<<<<<<< HEAD
    properties: Map<string, Type | Value>,
    indexerConstaint: Type,
    diagnosticTarget: DiagnosticTarget,
    relationCache: MultiKeyMap<[Entity, Entity], Related>
  ): [Related, readonly Diagnostic[]] {
    for (const prop of properties.values()) {
      const [related, diagnostics] = isTypeAssignableToInternal(
        prop,
        indexerConstaint,
        diagnosticTarget,
        relationCache
      );
      if (!related) {
        return [Related.false, diagnostics];
      }
    }

    return [Related.true, []];
  }

  function isIndexerValid(
    source: Model,
    target: Model & { indexer: ModelIndexer },
    diagnosticTarget: DiagnosticTarget,
    relationCache: MultiKeyMap<[Entity, Entity], Related>
  ): [Related, readonly Diagnostic[]] {
    // Model expressions should be able to be assigned.
    if (source.name === "" && target.indexer.key.name !== "integer") {
      return isIndexConstraintValid(source, target.indexer.value, diagnosticTarget, relationCache);
    } else {
      if (source.indexer === undefined || source.indexer.key !== target.indexer.key) {
        return [
          Related.false,
          [
            createDiagnostic({
              code: "missing-index",
              format: {
                indexType: getTypeName(target.indexer.key),
                sourceType: getTypeName(source),
              },
              target: diagnosticTarget,
            }),
          ],
        ];
      }
      return isTypeAssignableToInternal(
        source.indexer.value!,
        target.indexer.value,
        diagnosticTarget,
        relationCache
      );
    }
  }
  /**
   * @param constraintType Type of the constraints(All properties must have this type).
   * @param type Type of the model that should be respecting the constraint.
   * @param diagnosticTarget Diagnostic target unless something better can be inferred.
   */
  function isIndexConstraintValid(
    type: Model,
    constraintType: Type,
    diagnosticTarget: DiagnosticTarget,
    relationCache: MultiKeyMap<[Entity, Entity], Related>
  ): [Related, readonly Diagnostic[]] {
    for (const prop of type.properties.values()) {
      const [related, diagnostics] = isTypeAssignableToInternal(
        prop.type,
        constraintType,
        diagnosticTarget,
        relationCache
      );
      if (!related) {
        return [Related.false, diagnostics];
      }
    }

    if (type.baseModel) {
      const [related, diagnostics] = isIndexConstraintValid(
        type.baseModel,
        constraintType,
=======
    properties: Map<string, ModelProperty>,
    indexerConstaint: Type,
    diagnosticTarget: DiagnosticTarget,
    relationCache: MultiKeyMap<[Type, Type], Related>
  ): [Related, readonly Diagnostic[]] {
    for (const prop of properties.values()) {
      const [related, diagnostics] = isTypeAssignableToInternal(
        prop.type,
        indexerConstaint,
>>>>>>> f30120d3
        diagnosticTarget,
        relationCache
      );
      if (!related) {
        return [Related.false, diagnostics];
      }
    }

    return [Related.true, []];
  }

  /** Check that the source model has an index, the index key match and the value of the source index is assignable to the target index. */
  function hasIndexAndIsAssignableTo(
    source: Model,
    target: Model & { indexer: ModelIndexer },
    diagnosticTarget: DiagnosticTarget,
    relationCache: MultiKeyMap<[Type | ValueType, Type | ValueType], Related>
  ): [Related, readonly Diagnostic[]] {
    if (source.indexer === undefined || source.indexer.key !== target.indexer.key) {
      return [
        Related.false,
        [
          createDiagnostic({
            code: "missing-index",
            format: {
              indexType: getTypeName(target.indexer.key),
              sourceType: getTypeName(source),
            },
            target: diagnosticTarget,
          }),
        ],
      ];
    }
    return isTypeAssignableToInternal(
      source.indexer.value!,
      target.indexer.value,
      diagnosticTarget,
      relationCache
    );
  }

  function isTupleAssignableToTuple(
    source: Tuple | ArrayValue,
    target: Tuple,
    diagnosticTarget: DiagnosticTarget,
    relationCache: MultiKeyMap<[Entity, Entity], Related>
  ): [Related, readonly Diagnostic[]] {
    if (source.values.length !== target.values.length) {
      return [
        Related.false,
        [
          createDiagnostic({
            code: "unassignable",
            messageId: "withDetails",
            format: {
              sourceType: getEntityName(source),
              targetType: getTypeName(target),
              details: `Source has ${source.values.length} element(s) but target requires ${target.values.length}.`,
            },
            target: diagnosticTarget,
          }),
        ],
      ];
    }
    for (const [index, sourceItem] of source.values.entries()) {
      const targetItem = target.values[index];
      const [related, diagnostics] = isTypeAssignableToInternal(
        sourceItem,
        targetItem,
        diagnosticTarget,
        relationCache
      );
      if (!related) {
        return [Related.false, diagnostics];
      }
    }
    return [Related.true, []];
  }

  function isAssignableToUnion(
    source: Type,
    target: Union,
    diagnosticTarget: DiagnosticTarget,
    relationCache: MultiKeyMap<[Entity, Entity], Related>
  ): [Related, Diagnostic[]] {
    if (source.kind === "UnionVariant" && source.union === target) {
      return [Related.true, []];
    }
    for (const option of target.variants.values()) {
      const [related] = isTypeAssignableToInternal(
        source,
        option.type,
        diagnosticTarget,
        relationCache
      );
      if (related) {
        return [Related.true, []];
      }
    }
    return [Related.false, [createUnassignableDiagnostic(source, target, diagnosticTarget)]];
  }

  function isAssignableToEnum(
    source: Type,
    target: Enum,
    diagnosticTarget: DiagnosticTarget
  ): [Related, Diagnostic[]] {
    switch (source.kind) {
      case "Enum":
        if (source === target) {
          return [Related.true, []];
        } else {
          return [Related.false, [createUnassignableDiagnostic(source, target, diagnosticTarget)]];
        }
      case "EnumMember":
        if (source.enum === target) {
          return [Related.true, []];
        } else {
          return [Related.false, [createUnassignableDiagnostic(source, target, diagnosticTarget)]];
        }
      default:
        return [Related.false, [createUnassignableDiagnostic(source, target, diagnosticTarget)]];
    }
  }

  function createUnassignableDiagnostic(
    source: Entity,
    target: Entity,
    diagnosticTarget: DiagnosticTarget
  ) {
    return createDiagnostic({
      code: "unassignable",
      format: { targetType: getEntityName(target), value: getEntityName(source) },
      target: diagnosticTarget,
    });
  }

  function isStdType(
    type: Scalar,
    stdType?: IntrinsicScalarName
  ): type is Scalar & { name: IntrinsicScalarName };
  function isStdType(type: Type, stdType?: StdTypeName): type is Type & { name: StdTypeName } {
    type = type.projectionBase ?? type;
    if (
      (type.kind !== "Model" && type.kind !== "Scalar") ||
      type.namespace === undefined ||
      !isTypeSpecNamespace(type.namespace)
    )
      return false;
    if (type.kind === "Scalar") return stdType === undefined || stdType === type.name;
    if (stdType === "Array" && type === stdTypes["Array"]) return true;
    if (stdType === "Record" && type === stdTypes["Record"]) return true;
    if (type.kind === "Model") return stdType === undefined || stdType === type.name;
    return false;
  }
}

function isAnonymous(type: Type) {
  return !("name" in type) || typeof type.name !== "string" || !type.name;
}

export const numericRanges = {
  int64: [
    Numeric("-9223372036854775808"),
    Numeric("9223372036854775807"),
    { int: true, isJsNumber: false },
  ],
  int32: [Numeric("-2147483648"), Numeric("2147483647"), { int: true, isJsNumber: true }],
  int16: [Numeric("-32768"), Numeric("32767"), { int: true, isJsNumber: true }],
  int8: [Numeric("-128"), Numeric("127"), { int: true, isJsNumber: true }],
  uint64: [Numeric("0"), Numeric("18446744073709551615"), { int: true, isJsNumber: false }],
  uint32: [Numeric("0"), Numeric("4294967295"), { int: true, isJsNumber: true }],
  uint16: [Numeric("0"), Numeric("65535"), { int: true, isJsNumber: true }],
  uint8: [Numeric("0"), Numeric("255"), { int: true, isJsNumber: true }],
  safeint: [
    Numeric(Number.MIN_SAFE_INTEGER.toString()),
    Numeric(Number.MAX_SAFE_INTEGER.toString()),
    { int: true, isJsNumber: true },
  ],
  float32: [Numeric("-3.4e38"), Numeric("3.4e38"), { int: false, isJsNumber: true }],
  float64: [
    Numeric(`${-Number.MAX_VALUE}`),
    Numeric(Number.MAX_VALUE.toString()),
    { int: false, isJsNumber: true },
  ],
} as const satisfies Record<
  string,
  [min: Numeric, max: Numeric, options: { int: boolean; isJsNumber: boolean }]
>;

/**
 * Find all named models that could have been the source of the given
 * property. This includes the named parents of all property sources in a
 * chain.
 */
function getNamedSourceModels(property: ModelProperty): Set<Model> | undefined {
  if (!property.sourceProperty) {
    return undefined;
  }

  const set = new Set<Model>();
  for (let p: ModelProperty | undefined = property; p; p = p.sourceProperty) {
    if (p.model?.name) {
      set.add(p.model);
    }
  }

  return set;
}

/**
 * Find derived types of `models` in `possiblyDerivedModels` and add them to
 * `models`.
 */
function addDerivedModels(models: Set<Model>, possiblyDerivedModels: ReadonlySet<Model>) {
  for (const element of possiblyDerivedModels) {
    if (!models.has(element)) {
      for (let t = element.baseModel; t; t = t.baseModel) {
        if (models.has(t)) {
          models.add(element);
          break;
        }
      }
    }
  }
}

function createTypeMapper(
  parameters: TemplateParameter[],
  args: (Type | Value)[],
  parentMapper?: TypeMapper
): TypeMapper {
  const map = new Map<TemplateParameter, Type | Value>(parentMapper?.map ?? []);

  for (const [index, param] of parameters.entries()) {
    map.set(param, args[index]);
  }

  return {
    partial: false,
    args: [...(parentMapper?.args ?? []), ...args],
    getMappedType: (type: TemplateParameter) => {
      return map.get(type) ?? type;
    },
    map,
  };
}

/**
 * If the input is anonymous (or the provided filter removes properties)
 * and there exists a named model with the same set of properties
 * (ignoring filtered properties), then return that named model.
 * Otherwise, return the input unchanged.
 *
 * This can be used by emitters to find a better name for a set of
 * properties after filtering. For example, given `{ @metadata prop:
 * string} & SomeName`, and an emitter that wishes to discard properties
 * marked with `@metadata`, the emitter can use this to recover that the
 * best name for the remaining properties is `SomeName`.
 *
 * @param model The input model
 * @param filter An optional filter to apply to the input model's
 * properties.
 */
export function getEffectiveModelType(
  program: Program,
  model: Model,
  filter?: (property: ModelProperty) => boolean
): Model {
  if (filter) {
    model = filterModelProperties(program, model, filter);
  }

  if (model.name) {
    // named model
    return model;
  }

  // We would need to change the algorithm if this doesn't hold. We
  // assume model has no inherited properties below.
  compilerAssert(!model.baseModel, "Anonymous model with base model.");

  if (model.properties.size === 0) {
    // empty model
    return model;
  }

  // Find the candidate set of named model types that could have been the
  // source of every property in the model.
  let candidates: Set<Model> | undefined;
  for (const property of model.properties.values()) {
    const sources = getNamedSourceModels(property);
    if (!sources) {
      // unsourced property: no possible match
      return model;
    }

    if (!candidates) {
      // first sourced property: initialize candidates to its sources
      candidates = sources;
      continue;
    }

    // Add derived sources as we encounter them. If a model is sourced from
    // a base property, then it can also be sourced from a derived model.
    //
    // (Unless it is overridden, but then the presence of the overridden
    // property will still cause the the base model to be excluded from the
    // candidates.)
    //
    // Note: We depend on the order of that spread and intersect source
    // properties here, which is that we see properties sourced from derived
    // types before properties sourced from their base types.
    addDerivedModels(sources, candidates);

    // remove candidates that are not common to this property.
    for (const candidate of candidates) {
      if (!sources.has(candidate)) {
        candidates.delete(candidate);
      }
    }
  }

  // Search for a candidate that has no additional properties (ignoring
  // filtered properties). If so, it is effectively the same type as the
  // input model. Consider a candidate that meets this test without
  // ignoring filtering as a better match than one that requires filtering
  // to meet this test.
  let match: Model | undefined;
  for (const candidate of candidates ?? []) {
    if (model.properties.size === countPropertiesInherited(candidate)) {
      match = candidate;
      break; // exact match
    }
    if (filter && !match && model.properties.size === countPropertiesInherited(candidate, filter)) {
      match = candidate;
      continue; // match with filter: keep searching for exact match
    }
  }

  return match ?? model;
}

/**
 * Applies a filter to the properties of a given type. If no properties
 * are filtered out, then return the input unchanged. Otherwise, return
 * a new anonymous model with only the filtered properties.
 *
 * @param model The input model to filter.
 * @param filter The filter to apply. Properties are kept when this returns true.
 */
export function filterModelProperties(
  program: Program | ProjectedProgram,
  model: Model,
  filter: (property: ModelProperty) => boolean
): Model {
  let filtered = false;
  for (const property of walkPropertiesInherited(model)) {
    if (!filter(property)) {
      filtered = true;
      break;
    }
  }

  if (!filtered) {
    return model;
  }

  const properties = createRekeyableMap<string, ModelProperty>();
  const newModel: Model = program.checker.createType({
    kind: "Model",
    node: undefined,
    name: "",
    indexer: undefined,
    properties,
    decorators: [],
    derivedModels: [],
  });

  for (const property of walkPropertiesInherited(model)) {
    if (filter(property)) {
      const newProperty = program.checker.cloneType(property, {
        sourceProperty: property,
        model: newModel,
      });
      properties.set(property.name, newProperty);
    }
  }

  return finishTypeForProgram(program, newModel);
}

/**
 * Gets the property from the nearest base type that is overridden by the
 * given property, if any.
 */
export function getOverriddenProperty(property: ModelProperty): ModelProperty | undefined {
  compilerAssert(
    property.model,
    "Parent model must be set before overridden property can be found."
  );

  for (let current = property.model.baseModel; current; current = current.baseModel) {
    const overridden = current.properties.get(property.name);
    if (overridden) {
      return overridden;
    }
  }

  return undefined;
}

/**
 * Enumerates the properties declared by model or inherited from its base.
 *
 * Properties declared by more derived types are enumerated before properties
 * of less derived types.
 *
 * Properties that are overridden are not enumerated.
 */
export function* walkPropertiesInherited(model: Model) {
  const returned = new Set<string>();

  for (let current: Model | undefined = model; current; current = current.baseModel) {
    for (const property of current.properties.values()) {
      if (returned.has(property.name)) {
        // skip properties that have been overridden
        continue;
      }
      returned.add(property.name);
      yield property;
    }
  }
}

function countPropertiesInherited(model: Model, filter?: (property: ModelProperty) => boolean) {
  let count = 0;
  for (const property of walkPropertiesInherited(model)) {
    if (!filter || filter(property)) {
      count++;
    }
  }
  return count;
}

export function finishTypeForProgram<T extends Type>(program: Program, typeDef: T): T {
  return finishTypeForProgramAndChecker(program, program.checker.typePrototype, typeDef);
}

function linkMapper<T extends Type>(typeDef: T, mapper?: TypeMapper) {
  if (mapper) {
    compilerAssert(
      !(typeDef as any).templateArguments,
      "Mapper provided but template arguments already set."
    );
    (typeDef as any).templateMapper = mapper;
    (typeDef as any).templateArguments = mapper.args;
  }
}

function extractMainDoc(type: Type): string | undefined {
  if (type.node?.docs === undefined) {
    return undefined;
  }
  let mainDoc: string = "";
  for (const doc of type.node.docs) {
    mainDoc += getDocContent(doc.content);
  }
  const trimmed = mainDoc.trim();
  return trimmed === "" ? undefined : trimmed;
}

function extractReturnsDocs(type: Type): {
  returns: string | undefined;
  errors: string | undefined;
} {
  const result: { returns: string | undefined; errors: string | undefined } = {
    returns: undefined,
    errors: undefined,
  };
  if (type.node?.docs === undefined) {
    return result;
  }
  for (const doc of type.node.docs) {
    for (const tag of doc.tags) {
      if (tag.kind === SyntaxKind.DocReturnsTag) {
        result.returns = getDocContent(tag.content);
      }
      if (tag.kind === SyntaxKind.DocErrorsTag) {
        result.errors = getDocContent(tag.content);
      }
    }
  }
  return result;
}

function extractParamDoc(node: OperationStatementNode, paramName: string): string | undefined {
  if (node.docs === undefined) {
    return undefined;
  }
  for (const doc of node.docs) {
    for (const tag of doc.tags) {
      if (tag.kind === SyntaxKind.DocParamTag && tag.paramName.sv === paramName) {
        return getDocContent(tag.content);
      }
    }
  }
  return undefined;
}

function getDocContent(content: readonly DocContent[]) {
  const docs = [];
  for (const node of content) {
    compilerAssert(
      node.kind === SyntaxKind.DocText,
      "No other doc content node kinds exist yet. Update this code appropriately when more are added."
    );
    docs.push(node.text);
  }
  return docs.join("");
}

function finishTypeForProgramAndChecker<T extends Type>(
  program: Program,
  typePrototype: TypePrototype,
  typeDef: T
): T {
  if ("decorators" in typeDef) {
    for (const decApp of typeDef.decorators) {
      applyDecoratorToType(program, decApp, typeDef);
    }
  }

  Object.setPrototypeOf(typeDef, typePrototype);
  typeDef.isFinished = true;
  return typeDef;
}

function reportDeprecation(
  program: Program,
  target: DiagnosticTarget,
  message: string,
  reportFunc: (d: Diagnostic) => void
): void {
  if (program.compilerOptions.ignoreDeprecated !== true) {
    reportFunc(
      createDiagnostic({
        code: "deprecated",
        format: {
          message,
        },
        target,
      })
    );
  }
}

function applyDecoratorToType(program: Program, decApp: DecoratorApplication, target: Type) {
  compilerAssert("decorators" in target, "Cannot apply decorator to non-decoratable type", target);

  for (const arg of decApp.args) {
    if (isType(arg.value) && isErrorType(arg.value)) {
      // If one of the decorator argument is an error don't run it.
      return;
    }
  }

  // Is the decorator definition deprecated?
  if (decApp.definition) {
    const deprecation = getDeprecationDetails(program, decApp.definition);
    if (deprecation !== undefined) {
      reportDeprecation(
        program,
        decApp.node ?? target,
        deprecation.message,
        program.reportDiagnostic
      );
    }
  }

  // peel `fn` off to avoid setting `this`.
  try {
    const args = decApp.args.map((x) => x.jsValue);
    const fn = decApp.decorator;
    const context = createDecoratorContext(program, decApp);
    fn(context, target, ...args);
  } catch (error: any) {
    // do not fail the language server for exceptions in decorators
    if (program.compilerOptions.designTimeBuild) {
      program.reportDiagnostic(
        createDiagnostic({
          code: "decorator-fail",
          format: { decoratorName: decApp.decorator.name, error: error.stack },
          target: decApp.node ?? target,
        })
      );
    } else {
      throw error;
    }
  }
}

function createDecoratorContext(program: Program, decApp: DecoratorApplication): DecoratorContext {
  function createPassThruContext(program: Program, decApp: DecoratorApplication): DecoratorContext {
    return {
      program,
      decoratorTarget: decApp.node!,
      getArgumentTarget: () => decApp.node!,
      call: (decorator, target, ...args) => {
        return decorator(createPassThruContext(program, decApp), target, ...args);
      },
    };
  }

  return {
    program,
    decoratorTarget: decApp.node!,
    getArgumentTarget: (index: number) => {
      return decApp.args[index]?.node;
    },
    call: (decorator, target, ...args) => {
      return decorator(createPassThruContext(program, decApp), target, ...args);
    },
  };
}

function isTemplatedNode(node: Node): node is TemplateableNode {
  return "templateParameters" in node && node.templateParameters.length > 0;
}

/**
 * Mapping from the reflection models to Type["kind"] value
 */
const ReflectionNameToKind = {
  Enum: "Enum",
  EnumMember: "EnumMember",
  Interface: "Interface",
  Model: "Model",
  ModelProperty: "ModelProperty",
  Namespace: "Namespace",
  Operation: "Operation",
  Scalar: "Scalar",
  TemplateParameter: "TemplateParameter",
  Tuple: "Tuple",
  Union: "Union",
  UnionVariant: "UnionVariant",
} as const;

const _assertReflectionNameToKind: Record<string, Type["kind"]> = ReflectionNameToKind;

enum ResolutionKind {
  Value,
  Type,
  BaseType,
  Constraint,
}

class PendingResolutions {
  #data = new Map<number, Set<ResolutionKind>>();

  start(symId: number, kind: ResolutionKind) {
    let existing = this.#data.get(symId);
    if (existing === undefined) {
      existing = new Set();
      this.#data.set(symId, existing);
    }
    existing.add(kind);
  }

  has(symId: number, kind: ResolutionKind): boolean {
    return this.#data.get(symId)?.has(kind) ?? false;
  }

  finish(symId: number, kind: ResolutionKind) {
    const existing = this.#data.get(symId);
    if (existing === undefined) {
      return;
    }
    existing?.delete(kind);
    if (existing.size === 0) {
      this.#data.delete(symId);
    }
  }
}

enum Related {
  false = 0,
  true = 1,
  maybe = 2,
}

interface SymbolResolutionOptions {
  /**
   * Should resolving the symbol lookup for decorators as well.
   * @default false
   */
  resolveDecorators: boolean;

  /**
   * Should the symbol resolution instantiate templates and do a late bind of symbols.
   * @default true
   */
  checkTemplateTypes: boolean;
}

const defaultSymbolResolutionOptions: SymbolResolutionOptions = {
  resolveDecorators: false,
  checkTemplateTypes: true,
};

/**
 * Convert LEGACY for projection.
 * THIS IS BROKEN. Some decorators will not receive the correct type.
 * It has been broken since the introduction of valueof.
 * As projection as put on hold as long as versioning works we are in a good state.
 */
function unsafe_projectionArgumentMarshalForJS(arg: Type): any {
  if (arg.kind === "Boolean" || arg.kind === "String" || arg.kind === "Number") {
    return arg.value;
  } else if (arg.kind === "StringTemplate") {
    return stringTemplateToString(arg)[0];
  }
  return arg as any;
}<|MERGE_RESOLUTION|>--- conflicted
+++ resolved
@@ -7028,88 +7028,6 @@
   }
 
   function arePropertiesAssignableToIndexer(
-<<<<<<< HEAD
-    properties: Map<string, Type | Value>,
-    indexerConstaint: Type,
-    diagnosticTarget: DiagnosticTarget,
-    relationCache: MultiKeyMap<[Entity, Entity], Related>
-  ): [Related, readonly Diagnostic[]] {
-    for (const prop of properties.values()) {
-      const [related, diagnostics] = isTypeAssignableToInternal(
-        prop,
-        indexerConstaint,
-        diagnosticTarget,
-        relationCache
-      );
-      if (!related) {
-        return [Related.false, diagnostics];
-      }
-    }
-
-    return [Related.true, []];
-  }
-
-  function isIndexerValid(
-    source: Model,
-    target: Model & { indexer: ModelIndexer },
-    diagnosticTarget: DiagnosticTarget,
-    relationCache: MultiKeyMap<[Entity, Entity], Related>
-  ): [Related, readonly Diagnostic[]] {
-    // Model expressions should be able to be assigned.
-    if (source.name === "" && target.indexer.key.name !== "integer") {
-      return isIndexConstraintValid(source, target.indexer.value, diagnosticTarget, relationCache);
-    } else {
-      if (source.indexer === undefined || source.indexer.key !== target.indexer.key) {
-        return [
-          Related.false,
-          [
-            createDiagnostic({
-              code: "missing-index",
-              format: {
-                indexType: getTypeName(target.indexer.key),
-                sourceType: getTypeName(source),
-              },
-              target: diagnosticTarget,
-            }),
-          ],
-        ];
-      }
-      return isTypeAssignableToInternal(
-        source.indexer.value!,
-        target.indexer.value,
-        diagnosticTarget,
-        relationCache
-      );
-    }
-  }
-  /**
-   * @param constraintType Type of the constraints(All properties must have this type).
-   * @param type Type of the model that should be respecting the constraint.
-   * @param diagnosticTarget Diagnostic target unless something better can be inferred.
-   */
-  function isIndexConstraintValid(
-    type: Model,
-    constraintType: Type,
-    diagnosticTarget: DiagnosticTarget,
-    relationCache: MultiKeyMap<[Entity, Entity], Related>
-  ): [Related, readonly Diagnostic[]] {
-    for (const prop of type.properties.values()) {
-      const [related, diagnostics] = isTypeAssignableToInternal(
-        prop.type,
-        constraintType,
-        diagnosticTarget,
-        relationCache
-      );
-      if (!related) {
-        return [Related.false, diagnostics];
-      }
-    }
-
-    if (type.baseModel) {
-      const [related, diagnostics] = isIndexConstraintValid(
-        type.baseModel,
-        constraintType,
-=======
     properties: Map<string, ModelProperty>,
     indexerConstaint: Type,
     diagnosticTarget: DiagnosticTarget,
@@ -7119,7 +7037,6 @@
       const [related, diagnostics] = isTypeAssignableToInternal(
         prop.type,
         indexerConstaint,
->>>>>>> f30120d3
         diagnosticTarget,
         relationCache
       );
@@ -7136,7 +7053,7 @@
     source: Model,
     target: Model & { indexer: ModelIndexer },
     diagnosticTarget: DiagnosticTarget,
-    relationCache: MultiKeyMap<[Type | ValueType, Type | ValueType], Related>
+    relationCache: MultiKeyMap<[Entity, Entity], Related>
   ): [Related, readonly Diagnostic[]] {
     if (source.indexer === undefined || source.indexer.key !== target.indexer.key) {
       return [
