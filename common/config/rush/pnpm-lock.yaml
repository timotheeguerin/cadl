--- conflicted
+++ resolved
@@ -12,10 +12,7 @@
   '@rush-temp/compiler': file:./projects/compiler.tgz
   '@rush-temp/eslint-config-cadl': file:./projects/eslint-config-cadl.tgz
   '@rush-temp/internal-build-utils': file:./projects/internal-build-utils.tgz
-<<<<<<< HEAD
   '@rush-temp/ipc': file:./projects/ipc.tgz
-=======
->>>>>>> 467c2d4b
   '@rush-temp/openapi': file:./projects/openapi.tgz
   '@rush-temp/openapi3': file:./projects/openapi3.tgz
   '@rush-temp/playground': file:./projects/playground.tgz
@@ -77,17 +74,11 @@
   rimraf: ~3.0.2
   rollup: ~2.70.1
   source-map-support: ~0.5.19
-<<<<<<< HEAD
+  strip-json-comments: ~4.0.0
   typescript: ~4.6.3
   vite: ^2.8.0
   vsce: ~2.6.7
   vscode-jsonrpc: ~6.0.0
-=======
-  strip-json-comments: ~4.0.0
-  typescript: ~4.6.3
-  vite: ^2.8.0
-  vsce: ~2.6.7
->>>>>>> 467c2d4b
   vscode-languageclient: ~7.0.0
   vscode-languageserver: ~7.0.0
   vscode-languageserver-textdocument: ~1.0.1
@@ -4701,14 +4692,11 @@
     engines: {node: '>=8'}
     dev: false
 
-<<<<<<< HEAD
-=======
   /strip-json-comments/4.0.0:
     resolution: {integrity: sha512-LzWcbfMbAsEDTRmhjWIioe8GcDRl0fa35YMXFoJKDdiD/quGFmjJjdgPjFJJNwCMaLyQqFIDqCdHD2V4HfLgYA==}
     engines: {node: ^12.20.0 || ^14.13.1 || >=16.0.0}
     dev: false
 
->>>>>>> 467c2d4b
   /supports-color/2.0.0:
     resolution: {integrity: sha1-U10EXOa2Nj+kARcIRimZXp3zJMc=}
     engines: {node: '>=0.8.0'}
@@ -5359,11 +5347,7 @@
     dev: false
 
   file:projects/internal-build-utils.tgz:
-<<<<<<< HEAD
-    resolution: {integrity: sha512-8KClAv3DfS8RwxUVMBvZWHb9N+nVbi8JY5Uyddgw/nO1HPbXO0Q8gvL4HZ4uZA3t1M/ItbrzdkUgjDFlHojYgQ==, tarball: file:projects/internal-build-utils.tgz}
-=======
     resolution: {integrity: sha512-u9OBuT5W8BjtZKm+xGC0lAECOwUokH4HoZkAmEdaYPgXbUpCIu7uGNC3QK847bG4gKf7LjHcoNucnS+BE+FxFA==, tarball: file:projects/internal-build-utils.tgz}
->>>>>>> 467c2d4b
     name: '@rush-temp/internal-build-utils'
     version: 0.0.0
     dependencies:
@@ -5383,15 +5367,9 @@
       - supports-color
     dev: false
 
-<<<<<<< HEAD
   file:projects/ipc.tgz:
-    resolution: {integrity: sha512-UW6gEtfTxI5gkLdMPAzGTMcLDP0KNhUVteDPiW35c3YA0hT0hIN3uBerc0yzl949aWJ3KqSsfyH576LTCABkOw==, tarball: file:projects/ipc.tgz}
+    resolution: {integrity: sha512-bFp8dl8D1oQnuhEymWMNvTvwdiX97jSuw7a9IMVcQfxucEdTrcMNkrssJNfd9gzXIdzUcX0vK45hKxk4iroFOQ==, tarball: file:projects/ipc.tgz}
     name: '@rush-temp/ipc'
-=======
-  file:projects/openapi.tgz:
-    resolution: {integrity: sha512-07CcHQlOPt88kJtAZF3qDPYkftW3h9dOQrxZflM0T2IGdYmvYvErI6APxB7u0Pbjv3095ydPmsVe8rDTd+Ob1A==, tarball: file:projects/openapi.tgz}
-    name: '@rush-temp/openapi'
->>>>>>> 467c2d4b
     version: 0.0.0
     dependencies:
       '@types/mocha': 9.1.0
@@ -5401,23 +5379,14 @@
       mocha: 9.2.2
       rimraf: 3.0.2
       typescript: 4.6.3
-<<<<<<< HEAD
       vscode-jsonrpc: 6.0.0
-=======
->>>>>>> 467c2d4b
     transitivePeerDependencies:
       - supports-color
     dev: false
 
-<<<<<<< HEAD
   file:projects/openapi.tgz:
     resolution: {integrity: sha512-07CcHQlOPt88kJtAZF3qDPYkftW3h9dOQrxZflM0T2IGdYmvYvErI6APxB7u0Pbjv3095ydPmsVe8rDTd+Ob1A==, tarball: file:projects/openapi.tgz}
     name: '@rush-temp/openapi'
-=======
-  file:projects/openapi3.tgz:
-    resolution: {integrity: sha512-uwZUTjmCsSC2JhGLleHFK2Zb3JRw3+x+y2njdCE1BiR0hoe4gwTZlJDhjv+9GJXpIMz06u9mUiTufz5p9XGpZw==, tarball: file:projects/openapi3.tgz}
-    name: '@rush-temp/openapi3'
->>>>>>> 467c2d4b
     version: 0.0.0
     dependencies:
       '@types/mocha': 9.1.0
@@ -5431,7 +5400,6 @@
       - supports-color
     dev: false
 
-<<<<<<< HEAD
   file:projects/openapi3.tgz:
     resolution: {integrity: sha512-uwZUTjmCsSC2JhGLleHFK2Zb3JRw3+x+y2njdCE1BiR0hoe4gwTZlJDhjv+9GJXpIMz06u9mUiTufz5p9XGpZw==, tarball: file:projects/openapi3.tgz}
     name: '@rush-temp/openapi3'
@@ -5448,8 +5416,6 @@
       - supports-color
     dev: false
 
-=======
->>>>>>> 467c2d4b
   file:projects/playground.tgz:
     resolution: {integrity: sha512-sP0lcAMiwR1h6davU7yPA9waKJ5oS3ZmNzvKVhWk0GZMnadBXyv1OvEfM7MwwRmlzUKicBnOwa28fA9ZLCAUaw==, tarball: file:projects/playground.tgz}
     name: '@rush-temp/playground'
